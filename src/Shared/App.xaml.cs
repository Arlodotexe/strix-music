﻿using System;
<<<<<<< HEAD
=======
using System.Diagnostics;
>>>>>>> 66a1f4a3
using Microsoft.Extensions.Logging;
using NLog.Config;
using NLog.Targets;
using OwlCore.Diagnostics;
using Windows.ApplicationModel;
using Windows.ApplicationModel.Activation;
using Windows.UI.Xaml;
using Windows.UI.Xaml.Controls;
using Windows.UI.Xaml.Navigation;
using LogLevel = Microsoft.Extensions.Logging.LogLevel;

namespace StrixMusic
{
    /// <summary>
    /// Provides application-specific behavior to supplement the default Application class.
    /// </summary>
    public sealed partial class App : Application
    {
        /// <summary>
        /// Initializes the singleton application object.  This is the first line of authored code
        /// executed, and as such is the logical equivalent of main() or WinMain().
        /// </summary>
        public App()
        {
            InitializeLogging();

            this.InitializeComponent();

#if HAS_UNO || NETFX_CORE
            this.Suspending += OnSuspending;
#endif
        }

        /// <summary>
        /// Gets the main window of the app.
        /// </summary>
        internal static Window? MainWindow { get; private set; }

        /// <summary>
        /// Invoked when the application is launched normally by the end user.  Other entry points
        /// will be used such as when the application is launched to open a specific file.
        /// </summary>
        /// <param name="args">Details about the launch request and process.</param>
        protected override void OnLaunched(LaunchActivatedEventArgs args)
        {
#if DEBUG
            if (System.Diagnostics.Debugger.IsAttached)
            {
                DebugSettings.EnableFrameRateCounter = true;
            }
#endif

#if NET6_0_OR_GREATER && WINDOWS && !HAS_UNO
            MainWindow = new Window();
            MainWindow.Activate();
#endif

<<<<<<< HEAD
#if NET6_0_OR_GREATER && WINDOWS && !HAS_UNO
            MainWindow = new Window();
            MainWindow.Activate();
#endif

#if __WASM__
            MainWindow = Window.Current;
#endif

=======
#if __WASM__
            MainWindow = Window.Current;
#endif

>>>>>>> 66a1f4a3
#if NETFX_CORE
            MainWindow = Windows.UI.Xaml.Window.Current;
#endif

            // Do not repeat app initialization when the Window already has content,
            // just ensure that the window is active
            if (MainWindow.Content is null)
            {
                // Place the frame in the current Window
                MainWindow.Content = new AppFrame();
            }

#if !(NET6_0_OR_GREATER && WINDOWS)
            if (args.PrelaunchActivated == false)
#endif
            {
                // Ensure the current window is active
                TryEnablePrelaunch();
                MainWindow.Activate();
            }
        }

        /// <summary>
        /// Invoked when application execution is being suspended.  Application state is saved
        /// without knowing whether the application will be terminated or resumed with the contents
        /// of memory still intact.
        /// </summary>
        /// <param name="sender">The source of the suspend request.</param>
        /// <param name="e">Details about the suspend request.</param>
        private void OnSuspending(object sender, SuspendingEventArgs e)
        {
            var deferral = e.SuspendingOperation.GetDeferral();

            //TODO: Save application state and stop any background activity
            deferral.Complete();
        }

        /// <summary>
        /// Encapsulates the call to CoreApplication.EnablePrelaunch() so that the JIT
        /// won't encounter that call (and prevent the app from running when it doesn't
        /// find it), unless this method gets called. This method should only
        /// be called when the caller determines that we are running on a system that
        /// supports CoreApplication.EnablePrelaunch().
        /// </summary>
        private void TryEnablePrelaunch()
        {
#if NETFX_CORE
            Windows.ApplicationModel.Core.CoreApplication.EnablePrelaunch(true);
#endif
        }

        /// <summary>
        /// Configures global Uno Platform logging
        /// </summary>
        private static void InitializeLogging()
<<<<<<< HEAD
        {
#if DEBUG
            // Logging is disabled by default for release builds, as it incurs a significant
            // initialization cost from Microsoft.Extensions.Logging setup. If startup performance
            // is a concern for your application, keep this disabled. If you're running on web or 
            // desktop targets, you can use url or command line parameters to enable it.
            //
            // For more performance documentation: https://platform.uno/docs/articles/Uno-UI-Performance.html

            var factory = LoggerFactory.Create(builder =>
            {
#if __WASM__
                builder.AddProvider(new global::Uno.Extensions.Logging.WebAssembly.WebAssemblyConsoleLoggerProvider());
#elif __IOS__ && !__MACCATALYST__
                builder.AddProvider(new global::Uno.Extensions.Logging.OSLogLoggerProvider());
#elif NETFX_CORE
                // builder.AddDebug();
#else
                builder.AddConsole();
#endif

                // Exclude logs below this level
                builder.SetMinimumLevel(LogLevel.Information);

                // Default filters for Uno Platform namespaces
                builder.AddFilter("Uno", LogLevel.Warning);
                builder.AddFilter("Windows", LogLevel.Warning);
                builder.AddFilter("Microsoft", LogLevel.Warning);

                // Generic Xaml events
                // builder.AddFilter("Windows.UI.Xaml", LogLevel.Debug );
                // builder.AddFilter("Windows.UI.Xaml.VisualStateGroup", LogLevel.Debug );
                // builder.AddFilter("Windows.UI.Xaml.StateTriggerBase", LogLevel.Debug );
                // builder.AddFilter("Windows.UI.Xaml.UIElement", LogLevel.Debug );
                // builder.AddFilter("Windows.UI.Xaml.FrameworkElement", LogLevel.Trace );

                // Layouter specific messages
                // builder.AddFilter("Windows.UI.Xaml.Controls", LogLevel.Debug );
                // builder.AddFilter("Windows.UI.Xaml.Controls.Layouter", LogLevel.Debug );
                // builder.AddFilter("Windows.UI.Xaml.Controls.Panel", LogLevel.Debug );

                // builder.AddFilter("Windows.Storage", LogLevel.Debug );

                // Binding related messages
                // builder.AddFilter("Windows.UI.Xaml.Data", LogLevel.Debug );
                // builder.AddFilter("Windows.UI.Xaml.Data", LogLevel.Debug );

                // Binder memory references tracking
                // builder.AddFilter("Uno.UI.DataBinding.BinderReferenceHolder", LogLevel.Debug );

                // RemoteControl and HotReload related
                // builder.AddFilter("Uno.UI.RemoteControl", LogLevel.Information);

                // Debug JS interop
                // builder.AddFilter("Uno.Foundation.WebAssemblyRuntime", LogLevel.Debug );
            });


#if HAS_UNO
            global::Uno.Extensions.LogExtensionPoint.AmbientLoggerFactory = factory;
            global::Uno.UI.Adapter.Microsoft.Extensions.Logging.LoggingAdapter.Initialize();
#endif
#endif
        }

        private void SetupLogger()
=======
>>>>>>> 66a1f4a3
        {
#if DEBUG
            // Logging is disabled by default for release builds, as it incurs a significant
            // initialization cost from Microsoft.Extensions.Logging setup. If startup performance
            // is a concern for your application, keep this disabled. If you're running on web or 
            // desktop targets, you can use url or command line parameters to enable it.
            //
            // For more performance documentation: https://platform.uno/docs/articles/Uno-UI-Performance.html

            var factory = LoggerFactory.Create(builder =>
            {
#if __WASM__
                builder.AddProvider(new global::Uno.Extensions.Logging.WebAssembly.WebAssemblyConsoleLoggerProvider());
#elif __IOS__ && !__MACCATALYST__
                builder.AddProvider(new global::Uno.Extensions.Logging.OSLogLoggerProvider());
#elif NETFX_CORE
                // builder.AddDebug();
#else
                builder.AddConsole();
#endif

                // Exclude logs below this level
                builder.SetMinimumLevel(LogLevel.Information);

                // Default filters for Uno Platform namespaces
                builder.AddFilter("Uno", LogLevel.Warning);
                builder.AddFilter("Windows", LogLevel.Warning);
                builder.AddFilter("Microsoft", LogLevel.Warning);

                // Generic Xaml events
                // builder.AddFilter("Windows.UI.Xaml", LogLevel.Debug );
                // builder.AddFilter("Windows.UI.Xaml.VisualStateGroup", LogLevel.Debug );
                // builder.AddFilter("Windows.UI.Xaml.StateTriggerBase", LogLevel.Debug );
                // builder.AddFilter("Windows.UI.Xaml.UIElement", LogLevel.Debug );
                // builder.AddFilter("Windows.UI.Xaml.FrameworkElement", LogLevel.Trace );

<<<<<<< HEAD
            LoggingConfiguration CreateConfig(bool shouldArchive)
            {
                var config = new LoggingConfiguration();

                var fileTarget = new FileTarget("filelog")
                {
                    FileName = logPath,
                    EnableArchiveFileCompression = shouldArchive,
                    MaxArchiveDays = 7,
                    ArchiveNumbering = ArchiveNumberingMode.Sequence,
                    ArchiveOldFileOnStartup = shouldArchive,
                    KeepFileOpen = true,
                    OpenFileCacheTimeout = 10,
                    AutoFlush = false,
                    OpenFileFlushTimeout = 10,
                    ConcurrentWrites = false,
                    CleanupFileName = false,
                    Layout = "${message}",
                };

                config.AddTarget(fileTarget);
                config.AddRule(NLog.LogLevel.Debug, NLog.LogLevel.Fatal, "filelog");

                var debuggerTarget = new DebuggerTarget("debuggerTarget")
                {
                    Layout = "${message}",
                };

                config.AddRule(NLog.LogLevel.Debug, NLog.LogLevel.Fatal, debuggerTarget);
                config.AddTarget(debuggerTarget);

                return config;
            }
        }
=======
                // Layouter specific messages
                // builder.AddFilter("Windows.UI.Xaml.Controls", LogLevel.Debug );
                // builder.AddFilter("Windows.UI.Xaml.Controls.Layouter", LogLevel.Debug );
                // builder.AddFilter("Windows.UI.Xaml.Controls.Panel", LogLevel.Debug );
>>>>>>> 66a1f4a3

                // builder.AddFilter("Windows.Storage", LogLevel.Debug );

                // Binding related messages
                // builder.AddFilter("Windows.UI.Xaml.Data", LogLevel.Debug );
                // builder.AddFilter("Windows.UI.Xaml.Data", LogLevel.Debug );

                // Binder memory references tracking
                // builder.AddFilter("Uno.UI.DataBinding.BinderReferenceHolder", LogLevel.Debug );

                // RemoteControl and HotReload related
                // builder.AddFilter("Uno.UI.RemoteControl", LogLevel.Information);

                // Debug JS interop
                // builder.AddFilter("Uno.Foundation.WebAssemblyRuntime", LogLevel.Debug );
            });


#if HAS_UNO
            global::Uno.Extensions.LogExtensionPoint.AmbientLoggerFactory = factory;
            global::Uno.UI.Adapter.Microsoft.Extensions.Logging.LoggingAdapter.Initialize();
#endif
#endif
        }
    }
}<|MERGE_RESOLUTION|>--- conflicted
+++ resolved
@@ -1,8 +1,5 @@
 ﻿using System;
-<<<<<<< HEAD
-=======
 using System.Diagnostics;
->>>>>>> 66a1f4a3
 using Microsoft.Extensions.Logging;
 using NLog.Config;
 using NLog.Targets;
@@ -60,7 +57,6 @@
             MainWindow.Activate();
 #endif
 
-<<<<<<< HEAD
 #if NET6_0_OR_GREATER && WINDOWS && !HAS_UNO
             MainWindow = new Window();
             MainWindow.Activate();
@@ -70,12 +66,6 @@
             MainWindow = Window.Current;
 #endif
 
-=======
-#if __WASM__
-            MainWindow = Window.Current;
-#endif
-
->>>>>>> 66a1f4a3
 #if NETFX_CORE
             MainWindow = Windows.UI.Xaml.Window.Current;
 #endif
@@ -131,7 +121,6 @@
         /// Configures global Uno Platform logging
         /// </summary>
         private static void InitializeLogging()
-<<<<<<< HEAD
         {
 #if DEBUG
             // Logging is disabled by default for release builds, as it incurs a significant
@@ -196,110 +185,5 @@
 #endif
 #endif
         }
-
-        private void SetupLogger()
-=======
->>>>>>> 66a1f4a3
-        {
-#if DEBUG
-            // Logging is disabled by default for release builds, as it incurs a significant
-            // initialization cost from Microsoft.Extensions.Logging setup. If startup performance
-            // is a concern for your application, keep this disabled. If you're running on web or 
-            // desktop targets, you can use url or command line parameters to enable it.
-            //
-            // For more performance documentation: https://platform.uno/docs/articles/Uno-UI-Performance.html
-
-            var factory = LoggerFactory.Create(builder =>
-            {
-#if __WASM__
-                builder.AddProvider(new global::Uno.Extensions.Logging.WebAssembly.WebAssemblyConsoleLoggerProvider());
-#elif __IOS__ && !__MACCATALYST__
-                builder.AddProvider(new global::Uno.Extensions.Logging.OSLogLoggerProvider());
-#elif NETFX_CORE
-                // builder.AddDebug();
-#else
-                builder.AddConsole();
-#endif
-
-                // Exclude logs below this level
-                builder.SetMinimumLevel(LogLevel.Information);
-
-                // Default filters for Uno Platform namespaces
-                builder.AddFilter("Uno", LogLevel.Warning);
-                builder.AddFilter("Windows", LogLevel.Warning);
-                builder.AddFilter("Microsoft", LogLevel.Warning);
-
-                // Generic Xaml events
-                // builder.AddFilter("Windows.UI.Xaml", LogLevel.Debug );
-                // builder.AddFilter("Windows.UI.Xaml.VisualStateGroup", LogLevel.Debug );
-                // builder.AddFilter("Windows.UI.Xaml.StateTriggerBase", LogLevel.Debug );
-                // builder.AddFilter("Windows.UI.Xaml.UIElement", LogLevel.Debug );
-                // builder.AddFilter("Windows.UI.Xaml.FrameworkElement", LogLevel.Trace );
-
-<<<<<<< HEAD
-            LoggingConfiguration CreateConfig(bool shouldArchive)
-            {
-                var config = new LoggingConfiguration();
-
-                var fileTarget = new FileTarget("filelog")
-                {
-                    FileName = logPath,
-                    EnableArchiveFileCompression = shouldArchive,
-                    MaxArchiveDays = 7,
-                    ArchiveNumbering = ArchiveNumberingMode.Sequence,
-                    ArchiveOldFileOnStartup = shouldArchive,
-                    KeepFileOpen = true,
-                    OpenFileCacheTimeout = 10,
-                    AutoFlush = false,
-                    OpenFileFlushTimeout = 10,
-                    ConcurrentWrites = false,
-                    CleanupFileName = false,
-                    Layout = "${message}",
-                };
-
-                config.AddTarget(fileTarget);
-                config.AddRule(NLog.LogLevel.Debug, NLog.LogLevel.Fatal, "filelog");
-
-                var debuggerTarget = new DebuggerTarget("debuggerTarget")
-                {
-                    Layout = "${message}",
-                };
-
-                config.AddRule(NLog.LogLevel.Debug, NLog.LogLevel.Fatal, debuggerTarget);
-                config.AddTarget(debuggerTarget);
-
-                return config;
-            }
-        }
-=======
-                // Layouter specific messages
-                // builder.AddFilter("Windows.UI.Xaml.Controls", LogLevel.Debug );
-                // builder.AddFilter("Windows.UI.Xaml.Controls.Layouter", LogLevel.Debug );
-                // builder.AddFilter("Windows.UI.Xaml.Controls.Panel", LogLevel.Debug );
->>>>>>> 66a1f4a3
-
-                // builder.AddFilter("Windows.Storage", LogLevel.Debug );
-
-                // Binding related messages
-                // builder.AddFilter("Windows.UI.Xaml.Data", LogLevel.Debug );
-                // builder.AddFilter("Windows.UI.Xaml.Data", LogLevel.Debug );
-
-                // Binder memory references tracking
-                // builder.AddFilter("Uno.UI.DataBinding.BinderReferenceHolder", LogLevel.Debug );
-
-                // RemoteControl and HotReload related
-                // builder.AddFilter("Uno.UI.RemoteControl", LogLevel.Information);
-
-                // Debug JS interop
-                // builder.AddFilter("Uno.Foundation.WebAssemblyRuntime", LogLevel.Debug );
-            });
-
-
-#if HAS_UNO
-            global::Uno.Extensions.LogExtensionPoint.AmbientLoggerFactory = factory;
-            global::Uno.UI.Adapter.Microsoft.Extensions.Logging.LoggingAdapter.Initialize();
-#endif
-#endif
-        }
     }
 }