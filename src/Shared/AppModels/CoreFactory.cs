--- conflicted
+++ resolved
@@ -129,7 +129,6 @@
         var logoFile = await StorageFile.GetFileFromApplicationUriAsync(new Uri("ms-appx:///Assets/Cores/OneDrive/Logo.svg"));
 
         var root = await folderToScan.GetRootAsync();
-        var pathToRoot = root is null ? "/" : await root.GetRelativePathToAsync(folderToScan);
 
         var core = new StorageCore
         (
@@ -140,11 +139,7 @@
         {
             ScannerWaitBehavior = ScannerWaitBehavior.NeverWait,
             Logo = new CoreFileImage(new WindowsStorageFile(logoFile)),
-<<<<<<< HEAD
-            InstanceDescriptor = $"{authResult.Account.Username}: {pathToRoot}",
-=======
-            InstanceDescriptor = settings.RelativeFolderPath,
->>>>>>> c344ebaf
+            InstanceDescriptor = $"{authResult.Account.Username}: {settings.RelativeFolderPath}",
         };
 
         ((CoreFileImage)core.Logo).SourceCore = core;
