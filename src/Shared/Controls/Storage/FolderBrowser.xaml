--- conflicted
+++ resolved
@@ -13,7 +13,6 @@
     d:DesignWidth="400"
     mc:Ignorable="d">
 
-<<<<<<< HEAD
 	<StackPanel HorizontalAlignment="Center" Spacing="8">
 		<StackPanel Orientation="Horizontal" Spacing="4">
 			<Button
@@ -23,17 +22,6 @@
 				IsEnabled="{x:Bind IStorableChild(CurrentFolder), FallbackValue=false, Mode=OneWay}"
 				ToolTipService.ToolTip="Navigate up"
 				Visibility="{x:Bind InvertBoolToVisibility(GoToParentCommand.IsRunning), Mode=OneWay}" />
-=======
-    <StackPanel HorizontalAlignment="Center" Spacing="8">
-        <StackPanel Orientation="Horizontal" Spacing="4">
-            <Button
-                Command="{x:Bind GoToParentCommand}"
-                Content="&#xE110;"
-                FontFamily="{ThemeResource SymbolThemeFontFamily}"
-                IsEnabled="{x:Bind IsAddressableStorable(CurrentFolder), FallbackValue=false, Mode=OneWay}"
-                ToolTipService.ToolTip="Navigate up"
-                Visibility="{x:Bind InvertBoolToVisibility(GoToParentCommand.IsRunning), Mode=OneWay}" />
->>>>>>> c344ebaf
 
             <Button
                 Command="{x:Bind GoToParentCancelCommand}"
@@ -42,15 +30,10 @@
                 ToolTipService.ToolTip="Navigate up"
                 Visibility="{x:Bind GoToParentCommand.IsRunning, Mode=OneWay}" />
 
-<<<<<<< HEAD
-			<ProgressRing IsActive="{x:Bind GoToParentCommand.IsRunning, Mode=OneWay}" Visibility="{x:Bind GoToParentCommand.IsRunning, Mode=OneWay}" />
-		</StackPanel>
-=======
             <ProgressRing IsActive="{x:Bind GoToParentCommand.IsRunning, Mode=OneWay}" Visibility="{x:Bind GoToParentCommand.IsRunning, Mode=OneWay}" />
 
             <TextBlock Text="{x:Bind Name, Mode=OneWay}" />
         </StackPanel>
->>>>>>> c344ebaf
 
         <TextBlock
             Margin="5,15"
