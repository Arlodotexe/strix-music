﻿<UserControl
	x:Class="StrixMusic.Controls.SettingsView"
	xmlns="http://schemas.microsoft.com/winfx/2006/xaml/presentation"
	xmlns:x="http://schemas.microsoft.com/winfx/2006/xaml"
	xmlns:behaviors="using:OwlCore.WinUI.Behaviors"
	xmlns:controls="using:Microsoft.Toolkit.Uwp.UI.Controls"
	xmlns:converters="using:StrixMusic.Converters"
	xmlns:core="using:Microsoft.Xaml.Interactions.Core"
	xmlns:d="http://schemas.microsoft.com/expression/blend/2008"
	xmlns:interactivity="using:Microsoft.Xaml.Interactivity"
	xmlns:ipfs="using:StrixMusic.Controls.Settings.Ipfs"
	xmlns:labs="using:CommunityToolkit.Labs.WinUI"
	xmlns:local="using:StrixMusic.Controls"
	xmlns:mc="http://schemas.openxmlformats.org/markup-compatibility/2006"
	xmlns:musicSources1="using:StrixMusic.Controls.Settings.MusicSources"
	xmlns:muxc="using:Microsoft.UI.Xaml.Controls"
	xmlns:settings="using:StrixMusic.Settings"
	xmlns:settings1="using:StrixMusic.Controls.Settings"
	xmlns:ui="using:Microsoft.Toolkit.Uwp.UI"
	x:Name="ControlRoot"
	d:DesignHeight="300"
	d:DesignWidth="400"
	mc:Ignorable="d">

	<Grid Padding="10">
		<Grid.RowDefinitions>
			<RowDefinition Height="Auto" />
			<RowDefinition Height="*" />
		</Grid.RowDefinitions>

		<local:StrixIcon
			x:Name="TopStrixIcon"
			MaxWidth="300"
			Margin="10"
			IsAnimated="True"
			ShowText="True" />

		<NavigationView
			x:Name="PartNavigationView"
			Grid.Row="1"
			Background="Transparent"
			IsBackButtonVisible="Collapsed"
			IsSettingsVisible="False"
			OpenPaneLength="215"
			PaneDisplayMode="Top"
			SelectedItem="{x:Bind AppearanceNavigationViewItem}">
			<NavigationView.MenuItems>
				<NavigationViewItem
					x:Name="AppearanceNavigationViewItem"
					Content="Appearance"
					Icon="{ui:FontIcon Glyph=&#xE2B1;}" />
				<NavigationViewItem
					x:Name="MusicSourcesNavigationViewItem"
					Content="Music sources"
					Icon="{ui:FontIcon Glyph=&#xEA69;}" />
				<NavigationViewItem
					x:Name="IpfsNavigationViewItem"
					Content="IPFS"
<<<<<<< HEAD
					Icon="{ui:BitmapIcon Source=/Assets/Settings/ipfs.png}" />
=======
					Icon="{ui:FontIcon Glyph=&#xEBD2;}" />
>>>>>>> 66a1f4a3
				<NavigationViewItem
					x:Name="AboutNavigationViewItem"
					Content="About"
					Icon="{ui:FontIcon Glyph=&#xEE57;}"
					Tag="About" />
				<NavigationViewItem
					x:Name="DiagnosticsNavigationViewItem"
					Content="Diagnostics"
					Icon="{ui:FontIcon Glyph=&#xE9D9;}"
					Tag="Debug" />
			</NavigationView.MenuItems>

			<ScrollViewer MinHeight="{x:Bind NavViewSwitchPresenter.ActualHeight, Mode=OneWay}">
				<controls:SwitchPresenter x:Name="NavViewSwitchPresenter" Value="{x:Bind PartNavigationView.SelectedItem, Mode=OneWay}">
					<controls:Case x:Name="AppearanceSettings" Value="{x:Bind AppearanceNavigationViewItem}">
						<!--  Border is used as fallback Content when control is unloaded  -->
						<Border>
							<settings1:ShellSettingsEditor
								x:Name="ShellSettingsEditor"
								Margin="5"
								Root="{x:Bind AppRoot.StrixDataRoot, Mode=OneWay}"
								ShellSettings="{x:Bind AppRoot.ShellSettings, Mode=OneWay}" />
						</Border>
					</controls:Case>

					<controls:Case Value="{x:Bind MusicSourcesNavigationViewItem}">
						<musicSources1:MusicSourcesSettingsEditor AppRoot="{x:Bind AppRoot, Mode=OneWay}" />
					</controls:Case>

					<controls:Case Value="{x:Bind IpfsNavigationViewItem}">
						<ipfs:IpfsSettings Ipfs="{x:Bind AppRoot.Ipfs, Mode=OneWay}" />
					</controls:Case>

					<controls:Case Value="{x:Bind AboutNavigationViewItem}">
						<local:About />
					</controls:Case>

					<controls:Case Value="{x:Bind DiagnosticsNavigationViewItem}">
						<local:Diagnostics DiagnosticData="{x:Bind AppRoot.Diagnostics}" />
					</controls:Case>
				</controls:SwitchPresenter>
			</ScrollViewer>
		</NavigationView>

		<VisualStateManager.VisualStateGroups>

			<VisualStateGroup x:Name="NavigationViewVisualStateGroup">
				<VisualState x:Name="Nav_WideState">
					<VisualState.StateTriggers>
						<labs:ControlSizeTrigger MinWidth="{x:Bind PartNavigationView.CompactModeThresholdWidth, Mode=OneWay}" TargetElement="{x:Bind ControlRoot}" />
					</VisualState.StateTriggers>
					<VisualState.Setters>
						<Setter Target="PartNavigationView.PaneDisplayMode" Value="Auto" />
					</VisualState.Setters>
				</VisualState>
			</VisualStateGroup>

			<VisualStateGroup x:Name="StrixIconWindowStates">
				<VisualState x:Name="StrixIconTallState">
					<VisualState.StateTriggers>
						<labs:ControlSizeTrigger MaxHeight="500" TargetElement="{x:Bind ControlRoot}" />
					</VisualState.StateTriggers>
					<VisualState.Setters>
						<Setter Target="TopStrixIcon.Visibility" Value="Collapsed" />
					</VisualState.Setters>
				</VisualState>
			</VisualStateGroup>
		</VisualStateManager.VisualStateGroups>
	</Grid>
</UserControl><|MERGE_RESOLUTION|>--- conflicted
+++ resolved
@@ -56,11 +56,7 @@
 				<NavigationViewItem
 					x:Name="IpfsNavigationViewItem"
 					Content="IPFS"
-<<<<<<< HEAD
-					Icon="{ui:BitmapIcon Source=/Assets/Settings/ipfs.png}" />
-=======
 					Icon="{ui:FontIcon Glyph=&#xEBD2;}" />
->>>>>>> 66a1f4a3
 				<NavigationViewItem
 					x:Name="AboutNavigationViewItem"
 					Content="About"
