﻿<UserControl
    x:Class="StrixMusic.Shells.ZuneDesktop.Controls.CollectionContent"
    xmlns="http://schemas.microsoft.com/winfx/2006/xaml/presentation"
    xmlns:x="http://schemas.microsoft.com/winfx/2006/xaml"
    xmlns:d="http://schemas.microsoft.com/expression/blend/2008"
    xmlns:mc="http://schemas.openxmlformats.org/markup-compatibility/2006"
    xmlns:local="using:StrixMusic.Shells.ZuneDesktop.Controls"
    xmlns:controls="using:StrixMusic.Sdk.Uno.Controls"
    xmlns:tkcontrols="using:Microsoft.Toolkit.Uwp.UI.Controls"
    xmlns:a="using:LaunchPad.Attached"
    xmlns:styles="using:StrixMusic.Shells.ZuneDesktop.Styles"
    mc:Ignorable="d">

    <UserControl.Resources>
        <ResourceDictionary>
            <ResourceDictionary.MergedDictionaries>
                <ResourceDictionary Source="ms-appx:///StrixMusic.Shells.ZuneDesktop/Resources/Brushes.xaml"/>
                <ResourceDictionary Source="ms-appx:///StrixMusic.Shells.ZuneDesktop/Resources/ButtonStyles.xaml"/>
                <ResourceDictionary Source="ms-appx:///StrixMusic.Shells.ZuneDesktop/Styles/ZuneDesktopSearchTextBoxStyle.xaml"/>
                <ResourceDictionary Source="ms-appx:///StrixMusic.Shells.ZuneDesktop/Styles/ThinGridSplitterStyle.xaml"/>

                <styles:ArtistCollectionStyle/>
                <styles:ArtistItemStyle/>
                <styles:AlbumCollectionStyle/>
                <styles:AlbumItemStyle/>
                <styles:ArtistItemStyle/>
                <styles:NowPlayingBarStyle/>
                <styles:NowPlayingViewStyle/>
                <styles:SettingsViewStyle/>
                <styles:TrackCollectionStyle/>
                <styles:TrackItemStyle/>
            </ResourceDictionary.MergedDictionaries>
        </ResourceDictionary>
    </UserControl.Resources>

    <Grid Padding="32,-16,32,16">
        <VisualStateManager.VisualStateGroups>
            <VisualStateGroup x:Name="PageStates">
                <VisualState x:Name="Artists">
                    <VisualState.Setters>
                        <Setter Target="PrimaryColumn.MinWidth" Value="200"/>
                        <Setter Target="SecondaryColumn.MinWidth" Value="200"/>
                        <Setter Target="TertiaryColumn.MaxWidth" Value="200"/>

                        <Setter Target="PrimaryColumn.MaxWidth" Value="1000000"/>
                        <Setter Target="SecondaryColumn.MaxWidth" Value="1000000"/>
                        <Setter Target="TertiaryColumn.MaxWidth" Value="1000000"/>

                        <Setter Target="ArtistCollection.(Grid.Column)" Value="0"/>
                        <Setter Target="AlbumCollection.(Grid.Column)" Value="1"/>
                        <Setter Target="TrackCollection.(Grid.Column)" Value="2"/>
                    </VisualState.Setters>
                </VisualState>
                <VisualState x:Name="Albums">
                    <VisualState.Setters>
                        <Setter Target="PrimaryColumn.MinWidth" Value="0"/>
                        <Setter Target="SecondaryColumn.MinWidth" Value="200"/>
                        <Setter Target="TertiaryColumn.MaxWidth" Value="200"/>

                        <Setter Target="PrimaryColumn.MaxWidth" Value="0"/>
                        <Setter Target="SecondaryColumn.MaxWidth" Value="1000000"/>
                        <Setter Target="TertiaryColumn.MaxWidth" Value="1000000"/>

                        <Setter Target="ArtistCollection.(Grid.Column)" Value="0"/>
                        <Setter Target="AlbumCollection.(Grid.Column)" Value="1"/>
                        <Setter Target="TrackCollection.(Grid.Column)" Value="2"/>
                    </VisualState.Setters>
                </VisualState>
                <VisualState x:Name="Songs">
                    <VisualState.Setters>
                        <Setter Target="PrimaryColumn.MinWidth" Value="0"/>
                        <Setter Target="SecondaryColumn.MinWidth" Value="0"/>
                        <Setter Target="TertiaryColumn.MaxWidth" Value="200"/>

                        <Setter Target="PrimaryColumn.MaxWidth" Value="0"/>
                        <Setter Target="SecondaryColumn.MaxWidth" Value="0"/>
                        <Setter Target="TertiaryColumn.MaxWidth" Value="1000000"/>

                        <Setter Target="ArtistCollection.(Grid.Column)" Value="0"/>
                        <Setter Target="AlbumCollection.(Grid.Column)" Value="1"/>
                        <Setter Target="TrackCollection.(Grid.Column)" Value="2"/>
                    </VisualState.Setters>
                </VisualState>
            </VisualStateGroup>
        </VisualStateManager.VisualStateGroups>
        <Grid.RowDefinitions>
            <RowDefinition Height="auto"/>
            <RowDefinition Height="auto"/>
            <RowDefinition/>
        </Grid.RowDefinitions>

        <!--Core Filters-->
        <StackPanel Orientation="Horizontal" HorizontalAlignment="Left" VerticalAlignment="Top">
            <ToggleButton Content="MOCK" Style="{StaticResource SmallZuneMockPivotItemToggleButtonStyle}"/>
            <ToggleButton Content="FILES" Style="{StaticResource SmallZuneMockPivotItemToggleButtonStyle}"/>
            <ToggleButton Content="ONEDRIVE" Style="{StaticResource SmallZuneMockPivotItemToggleButtonStyle}"/>
            <ToggleButton Content="SPOTIFY" Style="{StaticResource SmallZuneMockPivotItemToggleButtonStyle}"/>
        </StackPanel>

        <!--Search box-->
        <TextBox PlaceholderText="SEARCH" HorizontalAlignment="Right" Width="240" Margin="0,-8,0,0" Style="{StaticResource ZuneDesktopSearchTextBoxStyle}"/>

        <!--Page Selector-->
        <StackPanel Orientation="Horizontal" HorizontalAlignment="Right" VerticalAlignment="Top" Grid.Row="1" Margin="0,8,0,24">
            <RadioButton x:Uid="/Music/ArtistsBTN" Content="ARTISTS" Style="{StaticResource ZuneMockPivotItemRadioButtonStyle}" IsChecked="True" Click="ArtistsPageSelected"
                         a:TextHelpers.CharacterCasing="Upper"/>
            <RadioButton x:Uid="/Music/GenresBTN" Content="GENRES" Style="{StaticResource ZuneMockPivotItemRadioButtonStyle}" IsEnabled="False"
                         a:TextHelpers.CharacterCasing="Upper"/>
            <RadioButton x:Uid="/Music/AlbumsBTN" Content="ALBUMS" Style="{StaticResource ZuneMockPivotItemRadioButtonStyle}" Click="AlbumsPageSelected"
                         a:TextHelpers.CharacterCasing="Upper"/>
            <RadioButton x:Uid="/Music/SongsBTN" Content="SONGS" Style="{StaticResource ZuneMockPivotItemRadioButtonStyle}" Click="SongsPageSelected"
                         a:TextHelpers.CharacterCasing="Upper"/>
            <RadioButton x:Uid="/Music/PlaylistsBTN" Content="PLAYLISTS" Style="{StaticResource ZuneMockPivotItemRadioButtonStyle}" IsEnabled="False"
                         a:TextHelpers.CharacterCasing="Upper"/>
        </StackPanel>

        <!--Collection Grid-->
        <Grid Grid.Row="2">
            <Grid.ColumnDefinitions>
                <ColumnDefinition x:Name="PrimaryColumn" MinWidth="200"/>
                <ColumnDefinition x:Name="SecondaryColumn" MinWidth="200"/>
                <ColumnDefinition x:Name="TertiaryColumn" MinWidth="200"/>
            </Grid.ColumnDefinitions>

            <controls:ArtistCollection x:Name="ArtistCollection" DataContext="{x:Bind ViewModel.Library}" Margin="8,0" Grid.Column="0"
                                       SelectionChanged="ArtistSelected"/>

<<<<<<< HEAD
            <controls:AlbumCollection x:Name="AlbumCollection" DataContext="{x:Bind ViewModel.Library}" Margin="8,0" Grid.Column="1" />
=======
            <controls:AlbumCollection x:Name="AlbumCollection" DataContext="{x:Bind ViewModel.Library}" Margin="8,0" Grid.Column="1"
                                      SelectionChanged="AlbumSelected"/>
>>>>>>> 453745fc

            <controls:TrackCollection x:Name="TrackCollection" DataContext="{x:Bind ViewModel.Library}" Margin="8,0" Grid.Column="2"/>

            <tkcontrols:GridSplitter HorizontalAlignment="Left" Grid.Column="1" Margin="0,24,0,12"
                                     Style="{StaticResource ThinGridSplitterStyle}"/>
            <tkcontrols:GridSplitter HorizontalAlignment="Left" Grid.Column="2" Margin="0,24,0,12"
                                     Style="{StaticResource ThinGridSplitterStyle}"/>
        </Grid>
    </Grid>
</UserControl><|MERGE_RESOLUTION|>--- conflicted
+++ resolved
@@ -125,12 +125,8 @@
             <controls:ArtistCollection x:Name="ArtistCollection" DataContext="{x:Bind ViewModel.Library}" Margin="8,0" Grid.Column="0"
                                        SelectionChanged="ArtistSelected"/>
 
-<<<<<<< HEAD
-            <controls:AlbumCollection x:Name="AlbumCollection" DataContext="{x:Bind ViewModel.Library}" Margin="8,0" Grid.Column="1" />
-=======
             <controls:AlbumCollection x:Name="AlbumCollection" DataContext="{x:Bind ViewModel.Library}" Margin="8,0" Grid.Column="1"
                                       SelectionChanged="AlbumSelected"/>
->>>>>>> 453745fc
 
             <controls:TrackCollection x:Name="TrackCollection" DataContext="{x:Bind ViewModel.Library}" Margin="8,0" Grid.Column="2"/>
 
