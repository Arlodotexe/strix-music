<<<<<<< HEAD
﻿using System.Collections.Generic;
using System.Linq;
using StrixMusic.Sdk.Services.Navigation;
using StrixMusic.Sdk.Uno.Controls;
=======
﻿using Microsoft.Toolkit.Mvvm.DependencyInjection;
using StrixMusic.Sdk.Services.Navigation;
>>>>>>> 453745fc
using StrixMusic.Sdk.Uno.Services.Localization;
using StrixMusic.Shells.ZuneDesktop.Settings;
using Windows.UI.Xaml;
using Windows.UI.Xaml.Controls;

namespace StrixMusic.Shells.ZuneDesktop.Controls
{
    /// <summary>
    /// The Settings page in the ZuneDesktop shell.
    /// </summary>
    public sealed partial class SettingsView : UserControl
    {
<<<<<<< HEAD
        private readonly INavigationService<Control> _navigationService;
=======
        private LocalizationLoaderService? _localizationService = null;

        private LocalizationLoaderService LocalizationService => _localizationService ?? (_localizationService = Ioc.Default.GetService<LocalizationLoaderService>())!;
>>>>>>> 453745fc

        /// <summary>
        /// Initializes a new instance of the <see cref="SettingsView"/> class.
        /// </summary>
        public SettingsView()
        {
            this.InitializeComponent();

            _navigationService = Shell.Ioc.GetRequiredService<INavigationService<Control>>();

            var localizationService = Shell.Ioc.GetRequiredService<LocalizationResourceLoader>();

            _displayPages = _displayPages.Select(x => localizationService["StrixMusic.Shells.ZuneDesktop/ZuneSettings", x].ToUpper()).ToList();
        }

        private ZuneDesktopSettingsViewModel? ViewModel => DataContext as ZuneDesktopSettingsViewModel;

        /// <remarks>
        /// Translated in constructor.
        /// </remarks>
        private readonly IEnumerable<string> _displayPages = new string[]
        {
            "Background",
            "Scale",
        };

        private readonly List<string> _behaviorPages = new List<string>()
        {
            "MERGE BY",
        };

        private void SaveClicked(object sender, RoutedEventArgs e)
        {
            // TODO: Save settings changes
            _navigationService.GoBack();
        }

        private void CancelClicked(object sender, RoutedEventArgs e)
        {
            //TODO: Revert unsaved changes
            _navigationService.GoBack();
        }

        private void NavigateToDisplay(object sender, RoutedEventArgs e)
        {
            PagesList.ItemsSource = _displayPages;
        }

        private void NavigateToBehavior(object sender, RoutedEventArgs e)
        {
            PagesList.ItemsSource = _behaviorPages;
        }
    }
}<|MERGE_RESOLUTION|>--- conflicted
+++ resolved
@@ -1,12 +1,7 @@
-<<<<<<< HEAD
 ﻿using System.Collections.Generic;
 using System.Linq;
 using StrixMusic.Sdk.Services.Navigation;
 using StrixMusic.Sdk.Uno.Controls;
-=======
-﻿using Microsoft.Toolkit.Mvvm.DependencyInjection;
-using StrixMusic.Sdk.Services.Navigation;
->>>>>>> 453745fc
 using StrixMusic.Sdk.Uno.Services.Localization;
 using StrixMusic.Shells.ZuneDesktop.Settings;
 using Windows.UI.Xaml;
@@ -19,13 +14,7 @@
     /// </summary>
     public sealed partial class SettingsView : UserControl
     {
-<<<<<<< HEAD
         private readonly INavigationService<Control> _navigationService;
-=======
-        private LocalizationLoaderService? _localizationService = null;
-
-        private LocalizationLoaderService LocalizationService => _localizationService ?? (_localizationService = Ioc.Default.GetService<LocalizationLoaderService>())!;
->>>>>>> 453745fc
 
         /// <summary>
         /// Initializes a new instance of the <see cref="SettingsView"/> class.
