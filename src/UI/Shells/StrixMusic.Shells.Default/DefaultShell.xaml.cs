﻿using System;
using System.Collections.Generic;
using System.Threading.Tasks;
using Microsoft.Extensions.DependencyInjection;
using StrixMusic.Sdk.Services.Navigation;
using StrixMusic.Sdk.Uno;
using StrixMusic.Sdk.Uno.Controls;
using Windows.UI.Core;
using Windows.UI.Xaml;
using Windows.UI.Xaml.Controls;
using Microsoft.Toolkit.Diagnostics;
using Microsoft.Toolkit.Mvvm.DependencyInjection;

namespace StrixMusic.Shells.Default
{
    /// <summary>
    /// An empty page that can be used on its own or navigated to within a Frame.
    /// </summary>
    public sealed partial class DefaultShell : Shell
    {
        private readonly IReadOnlyDictionary<NavigationViewItemBase, Type> _pagesMapping;
        private readonly Stack<Control> _history = new Stack<Control>();
        private INavigationService<Control>? _navigationService;

        /// <summary>
        /// Initializes a new instance of the <see cref="DefaultShell"/> class.
        /// </summary>
        public DefaultShell()
        {
            InitializeComponent();

            // Initialize map between NavigationItems and page types
            _pagesMapping = new Dictionary<NavigationViewItemBase, Type>
            {
                { HomeItem, typeof(HomeView) },
                { NowPlayingItem, typeof(NowPlayingView) },
            };
        }

        /// <inheritdoc />
        public override Task InitServices(IServiceCollection services)
        {
            foreach (var service in services)
            {
                if (service is null)
                    continue;

                if (service.ImplementationInstance is INavigationService<Control> navigationService)
                    _navigationService = SetupNavigationService(navigationService);
            }

            return base.InitServices(services);
        }

        private INavigationService<Control> SetupNavigationService(INavigationService<Control> navigationService)
        {
            navigationService.NavigationRequested += NavigationService_NavigationRequested;
            navigationService.BackRequested += Shell_BackRequested;

            navigationService.RegisterCommonPage(typeof(HomeView));
            navigationService.RegisterCommonPage(typeof(NowPlayingView));

            return navigationService;
        }

        /// <inheritdoc/>
        protected override void SetupTitleBar()
        {
            Guard.IsNotNull(_navigationService, nameof(_navigationService));
            base.SetupTitleBar();

            SystemNavigationManager currentView = SystemNavigationManager.GetForCurrentView();
            currentView.AppViewBackButtonVisibility = AppViewBackButtonVisibility.Visible;
            currentView.BackRequested += (s, e) => _navigationService.GoBack();
        }

        private void NavigationService_NavigationRequested(object sender, NavigateEventArgs<Control> e)
        {
            if (!e.IsOverlay)
            {
                _history.Push((Control)MainContent.Content);
                MainContent.Content = e.Page;
            }
            else
            {
                OverlayContent.Content = e.Page;
                OverlayContent.Visibility = Visibility.Visible;
                
                // No sense checking the NavigationItems if the type is an overlay
                return;
            }

            // Set the selected NavigationItem to the new page, if it's on the list
            Type controlType = e.Page.GetType();
            bool containsValue = controlType == typeof(SettingsView);

<<<<<<< HEAD
=======
            // This isn't great, but there should only be 4 items
>>>>>>> 453745fc
            foreach (var value in _pagesMapping.Values)
            {
                containsValue = containsValue || (value == controlType);
            }

            if (!containsValue)
            {
                NavView.SelectedItem = null;
            }
            else
            {
                // If it's a top level item, clear history
                _history.Clear();
            }
        }

        private void Shell_BackRequested(object sender, EventArgs e)
        {
            if (OverlayContent.Visibility == Visibility.Visible)
            {
                OverlayContent.Visibility = Visibility.Collapsed;
                return;
            }

            if (_history.Count > 0)
            {
                MainContent.Content = _history.Pop();
            }
        }

        private void AutoSuggestBox_QuerySubmitted(AutoSuggestBox sender, AutoSuggestBoxQuerySubmittedEventArgs args)
        {
            Guard.IsNotNull(_navigationService, nameof(_navigationService));

            _navigationService.NavigateTo(typeof(SearchView), false, args.QueryText);
        }

        private void NavView_ItemInvoked(NavigationView sender, NavigationViewItemInvokedEventArgs args)
        {
            Guard.IsNotNull(_navigationService, nameof(_navigationService));

            if (args.IsSettingsInvoked)
            {
                _navigationService.NavigateTo(typeof(SettingsView));
                return;
            }

            NavigationViewItemBase invokedItem = (args.InvokedItemContainer as NavigationViewItemBase)!;
            if (invokedItem == null || !_pagesMapping.ContainsKey(invokedItem))
            {
                return;
            }

            _navigationService.NavigateTo(_pagesMapping[invokedItem], invokedItem == NowPlayingItem);
        }
    }
}<|MERGE_RESOLUTION|>--- conflicted
+++ resolved
@@ -94,10 +94,7 @@
             Type controlType = e.Page.GetType();
             bool containsValue = controlType == typeof(SettingsView);
 
-<<<<<<< HEAD
-=======
             // This isn't great, but there should only be 4 items
->>>>>>> 453745fc
             foreach (var value in _pagesMapping.Values)
             {
                 containsValue = containsValue || (value == controlType);
