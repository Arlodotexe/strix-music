--- conflicted
+++ resolved
@@ -22,11 +22,8 @@
                 services.AddSingleton<ITextStorageService, TextStorageService>();
                 services.AddSingleton<ISuperShellService, SuperShellService>();
                 services.AddSingleton<IFileSystemService, FileSystemService>();
-<<<<<<< HEAD
 
                 // services.AddSingleton<ICore, FileCore>();
-=======
->>>>>>> 9b7da489
                 services.AddSingleton<MainViewModel>();
             });
         }
