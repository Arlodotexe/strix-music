﻿<UserControl
    x:Class="StrixMusic.Shared.SuperShell"
    xmlns="http://schemas.microsoft.com/winfx/2006/xaml/presentation"
    xmlns:x="http://schemas.microsoft.com/winfx/2006/xaml"
    xmlns:d="http://schemas.microsoft.com/expression/blend/2008"
    xmlns:mc="http://schemas.openxmlformats.org/markup-compatibility/2006"
    xmlns:models="using:StrixMusic.Sdk.Uno.Models"
    xmlns:controls="using:LaunchPad.AbstractUI.Controls"
    mc:Ignorable="d"
    MinHeight="250"
    MinWidth="400"
    Margin="20,5">

<<<<<<< HEAD
    <Grid>
        <Grid.RowDefinitions>
            <RowDefinition Height="Auto" />
            <RowDefinition Height="Auto" />
            <RowDefinition Height="*" />
        </Grid.RowDefinitions>
        <!-- TODO: Destroy and replace with the default settings control -->

        <TextBlock x:Uid="/SuperShell/AppSkinTB" Text="App Skin" FontSize="16" Margin="0,0,0,7" />

        <ComboBox x:Name="ShellSelector" Grid.Row="1" Width="200" ItemsSource="{x:Bind Skins, Mode=OneWay}" PlaceholderText="Loading..."
                      SelectionChanged="ComboBox_SelectionChanged">
            <ComboBox.ItemTemplate>
                <DataTemplate x:DataType="models:ShellModel">
                    <TextBlock Text="{x:Bind DisplayName}"/>
                </DataTemplate>
            </ComboBox.ItemTemplate>
        </ComboBox>

        <ScrollViewer VerticalScrollMode="Auto" Grid.Row="2">
            <controls:AbstractUIGroupListPresenter DataContext="{x:Bind AbstractUIGroups}" />
        </ScrollViewer>

    </Grid>
=======
    <!-- wip -->
>>>>>>> 70f9acd3
</UserControl>
 <|MERGE_RESOLUTION|>--- conflicted
+++ resolved
@@ -10,34 +10,7 @@
     MinHeight="250"
     MinWidth="400"
     Margin="20,5">
-
-<<<<<<< HEAD
-    <Grid>
-        <Grid.RowDefinitions>
-            <RowDefinition Height="Auto" />
-            <RowDefinition Height="Auto" />
-            <RowDefinition Height="*" />
-        </Grid.RowDefinitions>
-        <!-- TODO: Destroy and replace with the default settings control -->
-
-        <TextBlock x:Uid="/SuperShell/AppSkinTB" Text="App Skin" FontSize="16" Margin="0,0,0,7" />
-
-        <ComboBox x:Name="ShellSelector" Grid.Row="1" Width="200" ItemsSource="{x:Bind Skins, Mode=OneWay}" PlaceholderText="Loading..."
-                      SelectionChanged="ComboBox_SelectionChanged">
-            <ComboBox.ItemTemplate>
-                <DataTemplate x:DataType="models:ShellModel">
-                    <TextBlock Text="{x:Bind DisplayName}"/>
-                </DataTemplate>
-            </ComboBox.ItemTemplate>
-        </ComboBox>
-
-        <ScrollViewer VerticalScrollMode="Auto" Grid.Row="2">
-            <controls:AbstractUIGroupListPresenter DataContext="{x:Bind AbstractUIGroups}" />
-        </ScrollViewer>
-
-    </Grid>
-=======
-    <!-- wip -->
->>>>>>> 70f9acd3
+    
+    <!--wip-->
 </UserControl>
  