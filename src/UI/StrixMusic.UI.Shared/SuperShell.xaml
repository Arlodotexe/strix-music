﻿<UserControl
    x:Class="StrixMusic.Shared.SuperShell"
    xmlns="http://schemas.microsoft.com/winfx/2006/xaml/presentation"
    xmlns:x="http://schemas.microsoft.com/winfx/2006/xaml"
    xmlns:d="http://schemas.microsoft.com/expression/blend/2008"
    xmlns:mc="http://schemas.openxmlformats.org/markup-compatibility/2006"
    xmlns:controls="using:StrixMusic.Controls"
    xmlns:models="using:StrixMusic.Sdk.Uno.Models"
    xmlns:styles="using:StrixMusic.Shared.Styles"
    xmlns:templateSelectors="using:StrixMusic.Shared.TemplateSelectors"
    xmlns:sharedVms="using:StrixMusic.Shared.ViewModels"
    xmlns:visibilityConverters="using:OwlCore.Uno.Converters.Bools.Visible"
    xmlns:interactivity="using:Microsoft.Xaml.Interactivity"
    xmlns:core="using:Microsoft.Xaml.Interactions.Core"
    xmlns:triggers="using:Microsoft.Toolkit.Uwp.UI.Triggers"
    xmlns:views="using:StrixMusic.Sdk.Uno.Controls.Views"
    xmlns:auic="using:OwlCore.Uno.AbstractUI.Controls"
    mc:Ignorable="d"
    MaxHeight="1000"
    MaxWidth="1000"
    HorizontalAlignment="Center">

    <UserControl.Resources>
        <ResourceDictionary>
            <ResourceDictionary.MergedDictionaries>
                <styles:CoreItemStyle />
                <styles:ShellSelector />
                <ResourceDictionary Source="ms-appx:///OwlCore.Uno/Themes/CenteredPivotHeadersStyle.xaml" />
            </ResourceDictionary.MergedDictionaries>

            <ResourceDictionary.ThemeDictionaries>
                <ResourceDictionary x:Key="Light">
                    <SolidColorBrush x:Key="SuperShellBackgroundBrush" Color="#E5E5E5"/>
                </ResourceDictionary>
                <ResourceDictionary x:Key="Dark">
                    <SolidColorBrush x:Key="SuperShellBackgroundBrush" Color="#171717"/>
                </ResourceDictionary>
                <ResourceDictionary x:Key="HighContrast">
                    <SolidColorBrush x:Key="SuperShellBackgroundBrush" Color="#171717"/>
                </ResourceDictionary>
            </ResourceDictionary.ThemeDictionaries>

            <templateSelectors:ServicesItemTemplateSelector x:Key="ServicesItemTemplateSelector">
                <templateSelectors:ServicesItemTemplateSelector.CoreItemTemplate>
                    <DataTemplate x:DataType="sharedVms:LoadedServicesItemViewModel">
                        <ContentControl ContentTemplate="{StaticResource CoreItemTemplate}" />
                    </DataTemplate>
                </templateSelectors:ServicesItemTemplateSelector.CoreItemTemplate>
                <templateSelectors:ServicesItemTemplateSelector.NewItemTemplate>
                    <DataTemplate>
                        <ContentControl ContentTemplate="{StaticResource AddNewCoreItemTemplate}" />
                    </DataTemplate>
                </templateSelectors:ServicesItemTemplateSelector.NewItemTemplate>
            </templateSelectors:ServicesItemTemplateSelector>

            <visibilityConverters:InverseBoolToVisibilityConverter x:Key="InverseBoolToVisibilityConverter" />
            <visibilityConverters:NotNullToVisibilityConverter x:Key="NotNullToVisibilityConverter" />
            <visibilityConverters:NullToVisibilityConverter x:Key="NullToVisibilityConverter" />


        </ResourceDictionary>
    </UserControl.Resources>

    <Grid x:Name="RootGrid" Background="{ThemeResource SuperShellBackgroundBrush}" BorderBrush="{ThemeResource SystemControlBackgroundChromeBlackLowBrush}" BorderThickness="2" CornerRadius="4">
        <VisualStateManager.VisualStateGroups>
            <VisualStateGroup x:Name="WindowSizes">
                <VisualState x:Name="Normal">
                    <VisualState.StateTriggers>
                        <AdaptiveTrigger MinWindowHeight="755" />
                    </VisualState.StateTriggers>
                    <VisualState.Setters>
                        <Setter Target="StrixLogo.Visibility" Value="Visible" />
                        <Setter Target="MainPivot.MinHeight" Value="550" />
                    </VisualState.Setters>
                </VisualState>
                <VisualState x:Name="Minimum">
                    <VisualState.StateTriggers>
                        <AdaptiveTrigger MinWindowHeight="0" />
                    </VisualState.StateTriggers>
                    <VisualState.Setters>
                        <Setter Target="StrixLogo.Visibility" Value="Collapsed" />
                        <Setter Target="MainPivot.MinHeight" Value="0" />
                    </VisualState.Setters>
                </VisualState>
            </VisualStateGroup>
        </VisualStateManager.VisualStateGroups>
        
        <Grid.RowDefinitions>
            <RowDefinition Height="Auto" />
            <RowDefinition Height="*" />
        </Grid.RowDefinitions>

<<<<<<< HEAD
        <controls:StrixIcon ShowText="True" MaxHeight="96" MaxWidth="288" Margin="0,12,0,8"/>
=======
        <Image x:Name="StrixLogo" MaxHeight="135" MaxWidth="300" Margin="0, -15,0,-25" Visibility="Collapsed">
            <Image.Source>
                <SvgImageSource x:Uid="/SuperShell/StrixImageSVGIS" UriSource="ms-appx:///Assets/Strix/en/Wide.svg"
                                RasterizePixelHeight="135" RasterizePixelWidth="300"/>
            </Image.Source>
        </Image>
>>>>>>> dc5770f7

        <!-- Will be replaced with NavigationView eventually -->
        <Pivot x:Name="MainPivot" Grid.Row="1" Style="{StaticResource CenteredPivotHeadersStyle}" SelectedIndex="{x:Bind ViewModel.SelectedTabIndex, Mode=TwoWay}" MinHeight="0">
            <PivotItem x:Uid="/SuperShell/AppSkinPVI" Header="Skins" Padding="30,20">
                <ContentControl ContentTemplate="{StaticResource DefaultShellSelector}" DataContext="{x:Bind ViewModel.ShellSelectorViewModel}"
                                VerticalContentAlignment="Stretch" HorizontalContentAlignment="Stretch" />
            </PivotItem>
            <PivotItem x:Uid="/SuperShell/ServicesPVI" Header="Services">
                <ScrollViewer>
                    <Grid HorizontalAlignment="Center">
                        <!-- TODO A bit messy, clean up or use a better approach -->
                        <Grid x:Name="ExistingOrNewCoreGrid" Visibility="{x:Bind ViewModel.CurrentCoreConfig, Mode=OneWay, Converter={StaticResource NullToVisibilityConverter}}">
                            <GridView ItemTemplateSelector="{StaticResource ServicesItemTemplateSelector}" ItemsSource="{x:Bind ViewModel.Services}" SelectionMode="None"
                                      Visibility="{x:Bind ViewModel.IsShowingAddNew, Mode=OneWay, Converter={StaticResource InverseBoolToVisibilityConverter}}"
                                      Padding="20,30">
                                <GridView.ItemContainerStyle>
                                    <Style TargetType="FrameworkElement">
                                        <Setter Property="Margin" Value="0 0 20 20"/>
                                    </Style>
                                </GridView.ItemContainerStyle>
                            </GridView>

                            <StackPanel Visibility="{x:Bind ViewModel.IsShowingAddNew, Mode=OneWay}" Padding="20,30">

                                <GridView ItemsSource="{x:Bind ViewModel.AvailableServices}" ItemTemplate="{StaticResource NewCoreItemTemplate}"
                                          HorizontalAlignment="Center"
                                          SelectionMode="None">
                                    <GridView.ItemContainerStyle>
                                        <Style TargetType="FrameworkElement">
                                            <Setter Property="Margin" Value="0 0 20 20"/>
                                        </Style>
                                    </GridView.ItemContainerStyle>
                                </GridView>

                                <StackPanel Orientation="Horizontal" VerticalAlignment="Stretch" Spacing="10">
                                    <Button Command="{x:Bind ViewModel.CancelAddNewCommand}" HorizontalAlignment="Left" Opacity="0.7"
                                            Background="Transparent" BorderBrush="{ThemeResource CoreItemBorderBrush}" BorderThickness="2" Width="38" Padding="8">
                                        <Button.Content>
                                            <FontIcon FontFamily="{ThemeResource SymbolThemeFontFamily}" Glyph="&#xE112;" FontSize="16"/>
                                        </Button.Content>
                                    </Button>

                                    <TextBlock x:Uid="/SuperShell/ConnectANewServiceTB" Text="CONNECT A NEW SERVICE" FontSize="16" VerticalAlignment="Center" HorizontalAlignment="Center" Opacity="0.5" FontWeight="SemiBold" CharacterSpacing="60"/>
                                </StackPanel>
                            </StackPanel>
                        </Grid>

                        <StackPanel Spacing="0" Visibility="{x:Bind ViewModel.CurrentCoreConfig, Mode=OneWay, Converter={StaticResource NotNullToVisibilityConverter}}">
                            <!--<StackPanel Orientation="Horizontal" Spacing="15">
                                <Button HorizontalAlignment="Left" Command="{x:Bind ViewModel.CancelConfigCoreCommand}">
                                    <Button.Content>
                                        <FontIcon FontFamily="{ThemeResource SymbolThemeFontFamily}" Glyph="&#xE112;" />
                                    </Button.Content>
                                </Button>

                                <Image Height="35" Width="35">
                                    <Image.Source>
                                        <SvgImageSource UriSource="{x:Bind ViewModel.CurrentCoreConfig.LogoSvgUrl, Mode=OneWay}" />
                                    </Image.Source>
                                </Image>

                                <TextBlock FontSize="18" VerticalAlignment="Center">
                                    <Run Text="Configure" />
                                    <Run Text="{x:Bind ViewModel.CurrentCoreConfig.Name, Mode=OneWay}" />
                                </TextBlock>
                            </StackPanel>-->
                                <ItemsControl ItemsSource="{x:Bind ViewModel.CurrentCoreConfig.CoreConfig.AbstractUIElements, Mode=OneWay}" Margin="0">
                                    <ItemsControl.ItemTemplate>
                                        <DataTemplate>
                                            <auic:AbstractUICollectionPresenter />
                                        </DataTemplate>
                                    </ItemsControl.ItemTemplate>
                                </ItemsControl>
                        </StackPanel>
                    </Grid>
                </ScrollViewer>
            </PivotItem>
            <PivotItem x:Uid="/SuperShell/AboutPVI" Header="About">
                <ScrollViewer>
                    <Grid HorizontalAlignment="Center" Margin="0,12,0,0">
                        <Grid.RowDefinitions>
                            <RowDefinition Height="Auto"/>
                            <RowDefinition Height="Auto"/>
                        </Grid.RowDefinitions>
                        <StackPanel Margin="0,12" HorizontalAlignment="Center" Spacing="20" Grid.Row="0">
                            <TextBlock FontSize="16" HorizontalAlignment="Center">
                                <Run Text="Strix Music Version:" FontWeight="SemiBold"/>
                                <Run Text="{x:Bind ViewModel.AppVersion}" FontWeight="SemiLight"/>
                            </TextBlock>

                            <TextBlock Text="Thank you for supporting the prerelease of Strix Music v2."/>
                            <StackPanel>
                                <TextBlock Text="Some helpful tips" FontSize="16" />

                                <TextBlock Text="- Live adding/removing services is not yet stable." Margin="0,6,0,0"/>
                                <TextBlock Text="  Restart the app after changing these."/>
                            
                                <TextBlock Text="- The various skins are a work in progress." Margin="0,10,0,0"/>
                                <TextBlock Text="  We recommend sticking to Zune Desktop for now."/>
                            
                                <TextBlock Text="- There will be bugs!" Margin="0,10,0,0"/>
                                <TextBlock Text="  We know about most of them and are actively fixing and adding things."/>
                            
                                <TextBlock Text="- Don't click the help link in the Zune Desktop skin." Margin="0,10,0,0"/>
                                <TextBlock Text="  You have been warned."/>
                            </StackPanel>
                        </StackPanel>

                        <StackPanel Orientation="Horizontal" VerticalAlignment="Bottom" HorizontalAlignment="Center" Margin="0,5,0,0" Grid.Row="1">
                            <HyperlinkButton Foreground="#FFFFFF" Background="Transparent" NavigateUri="https://github.com/Arlodotexe/strix-music">
                                <StackPanel Orientation="Horizontal">
                                    <PathIcon Data="M 8 0 C 3.58 0 0 3.58 0 8 c 0 3.54 2.29 6.53 5.47 7.59 c 0.4 0.07 0.55 -0.17 0.55 -0.38 c 0 -0.19 -0.01 -0.82 -0.01 -1.49 c -2.01 0.37 -2.53 -0.49 -2.69 -0.94 c -0.09 -0.23 -0.48 -0.94 -0.82 -1.13 c -0.28 -0.15 -0.68 -0.52 -0.01 -0.53 c 0.63 -0.01 1.08 0.58 1.23 0.82 c 0.72 1.21 1.87 0.87 2.33 0.66 c 0.07 -0.52 0.28 -0.87 0.51 -1.07 c -1.78 -0.2 -3.64 -0.89 -3.64 -3.95 c 0 -0.87 0.31 -1.59 0.82 -2.15 c -0.08 -0.2 -0.36 -1.02 0.08 -2.12 c 0 0 0.67 -0.21 2.2 0.82 c 0.64 -0.18 1.32 -0.27 2 -0.27 c 0.68 0 1.36 0.09 2 0.27 c 1.53 -1.04 2.2 -0.82 2.2 -0.82 c 0.44 1.1 0.16 1.92 0.08 2.12 c 0.51 0.56 0.82 1.27 0.82 2.15 c 0 3.07 -1.87 3.75 -3.65 3.95 c 0.29 0.25 0.54 0.73 0.54 1.48 c 0 1.07 -0.01 1.93 -0.01 2.2 c 0 0.21 0.15 0.46 0.55 0.38 A 8.013 8.013 0 0 0 16 8 c 0 -4.42 -3.58 -8 -8 -8 Z"
                                              Margin="0,2,0,0"/>
                                    <TextBlock Text="View code on GitHub" Margin="8,0,0,0"/>
                                </StackPanel>
                            </HyperlinkButton>
                            <!--In case we want to add the Feedback Hub link-->
                            <!--<HyperlinkButton Opacity="0.75">
                                <StackPanel Orientation="Horizontal">
                                    <FontIcon Glyph="&#xE939;" Width="20" Height="20" FontSize="16" Margin="0,-2,0,-2"/>
                                    <TextBlock Text="Leave Feedback" Margin="8,0,0,0"/>
                                </StackPanel>
                            </HyperlinkButton>-->
                        </StackPanel>
                    </Grid>
                </ScrollViewer>
            </PivotItem>
            <PivotItem x:Uid="/SuperShell/AdvancedPVI" Header="Advanced">
                <StackPanel Spacing="15" HorizontalAlignment="Center" Padding="0,0,0,10">
                    <auic:AbstractUICollectionPresenter ViewModel="{x:Bind ViewModel.AdvancedSettings}" />
                </StackPanel>
            </PivotItem>
        </Pivot>
    </Grid>
</UserControl><|MERGE_RESOLUTION|>--- conflicted
+++ resolved
@@ -90,16 +90,7 @@
             <RowDefinition Height="*" />
         </Grid.RowDefinitions>
 
-<<<<<<< HEAD
-        <controls:StrixIcon ShowText="True" MaxHeight="96" MaxWidth="288" Margin="0,12,0,8"/>
-=======
-        <Image x:Name="StrixLogo" MaxHeight="135" MaxWidth="300" Margin="0, -15,0,-25" Visibility="Collapsed">
-            <Image.Source>
-                <SvgImageSource x:Uid="/SuperShell/StrixImageSVGIS" UriSource="ms-appx:///Assets/Strix/en/Wide.svg"
-                                RasterizePixelHeight="135" RasterizePixelWidth="300"/>
-            </Image.Source>
-        </Image>
->>>>>>> dc5770f7
+        <controls:StrixIcon x:Name="StrixLogo" ShowText="True" MaxHeight="96" MaxWidth="288" Margin="0,12,0,8"/>
 
         <!-- Will be replaced with NavigationView eventually -->
         <Pivot x:Name="MainPivot" Grid.Row="1" Style="{StaticResource CenteredPivotHeadersStyle}" SelectedIndex="{x:Bind ViewModel.SelectedTabIndex, Mode=TwoWay}" MinHeight="0">
