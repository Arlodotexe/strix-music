﻿<UserControl
    x:Class="StrixMusic.Shared.AppLoadingView"
    xmlns="http://schemas.microsoft.com/winfx/2006/xaml/presentation"
    xmlns:x="http://schemas.microsoft.com/winfx/2006/xaml"
    xmlns:d="http://schemas.microsoft.com/expression/blend/2008"
    xmlns:mc="http://schemas.openxmlformats.org/markup-compatibility/2006"
    xmlns:controls="using:StrixMusic.Controls"
    xmlns:viewModels="using:StrixMusic.Sdk.ViewModels"
    mc:Ignorable="d">

    <Grid Background="#1E1E23">
<<<<<<< HEAD
        <Grid.RowDefinitions>
            <RowDefinition/>
            <RowDefinition Height="auto"/>
            <RowDefinition/>
        </Grid.RowDefinitions>

        <controls:StrixIcon x:Name="StrixIcon" Grid.Row="1" Height="315" MaxWidth="612"
                            HorizontalAlignment="Center" VerticalAlignment="Center"
                            ShowText="True" PlayIntro="True" IsAnimated="True"
                            AnimationFinished="StrixIconAnimation_Finished"/>

        <StackPanel Grid.Row="2" VerticalAlignment="Top">
=======
        <VisualStateManager.VisualStateGroups>
            <VisualStateGroup x:Name="WindowSizes">
                <VisualState x:Name="Normal">
                    <VisualState.StateTriggers>
                        <AdaptiveTrigger MinWindowHeight="500" />
                    </VisualState.StateTriggers>
                    <VisualState.Setters>
                        <Setter Target="SplashLogo.Visibility" Value="Visible" />
                        <Setter Target="CoreLoadingStatusPanel.Margin" Value="0,315,0,0" />
                    </VisualState.Setters>
                </VisualState>
                <VisualState x:Name="Minimum">
                    <VisualState.StateTriggers>
                        <AdaptiveTrigger MinWindowHeight="0" />
                    </VisualState.StateTriggers>
                    <VisualState.Setters>
                        <Setter Target="SplashLogo.Visibility" Value="Collapsed" />
                        <Setter Target="CoreLoadingStatusPanel.Margin" Value="0" />
                    </VisualState.Setters>
                </VisualState>
            </VisualStateGroup>
        </VisualStateManager.VisualStateGroups>

        <Image x:Name="SplashLogo" Stretch="UniformToFill" Height="315" MaxWidth="612" Visibility="Collapsed">
            <Image.Source>
                <SvgImageSource x:Uid="/Startup/SplashScreenImageSVGIS" UriSource="ms-appx:///Assets/Strix/en/Splash Screen.svg"
                                RasterizePixelHeight="315" RasterizePixelWidth="612" />
            </Image.Source>
        </Image>

        <StackPanel x:Name="CoreLoadingStatusPanel"  VerticalAlignment="Center" Margin="0">
>>>>>>> dc5770f7
            <StackPanel Orientation="Horizontal" HorizontalAlignment="Center">
                <ProgressRing IsActive="True" Margin="15,0" />
                <TextBlock x:Name="PART_Status" Text="Starting up..." FontSize="20" Foreground="White" />
            </StackPanel>

            <GridView ItemsSource="{x:Bind ViewModel.Cores}" Margin="20" HorizontalAlignment="Center" VerticalAlignment="Center">
                <GridView.ItemTemplate>
                    <DataTemplate x:DataType="viewModels:CoreViewModel">
                        <StackPanel Spacing="8" Width="75">
                            <Image Height="50" Width="50" HorizontalAlignment="Center">
                                <Image.Source>
                                    <SvgImageSource UriSource="{x:Bind LogoUri, Mode=OneWay}"/>
                                </Image.Source>
                            </Image>

                            <TextBlock Text="{x:Bind CoreState, Mode=OneWay}" HorizontalAlignment="Center" Foreground="White" />
                        </StackPanel>
                    </DataTemplate>
                </GridView.ItemTemplate>
            </GridView>
        </StackPanel>

        <Grid Grid.RowSpan="3" MaxWidth="425" VerticalAlignment="Center" HorizontalAlignment="Center" CornerRadius="6" x:Name="PrereleaseNoticeContainer">
            <Border Background="Black" Opacity="0.8"/>
<<<<<<< HEAD
            <StackPanel Spacing="25" Padding="40,0,40,40">
                <controls:StrixIcon Height="128" ShowText="True" PlayIntro="False" IsAnimated="True"
                                    HorizontalAlignment="Center" VerticalAlignment="Center"/>
=======
            <ScrollViewer>
                <StackPanel Spacing="25" Padding="40,0,40,40">
                    <Image Stretch="UniformToFill" Height="160" HorizontalAlignment="Center" CacheMode="BitmapCache">
                        <Image.Source>
                            <SvgImageSource x:Uid="/Startup/SplashScreenImageSVGIS" UriSource="ms-appx:///Assets/Strix/en/Wide.svg"
                                        RasterizePixelHeight="160" RasterizePixelWidth="425" />
                        </Image.Source>
                    </Image>
>>>>>>> dc5770f7

                    <StackPanel Spacing="10" Margin="0,-45,0,0">
                        <StackPanel Orientation="Horizontal" Spacing="15" HorizontalAlignment="Center">
                            <FontIcon FontSize="23" FontFamily="{ThemeResource SymbolThemeFontFamily}" Glyph="&#xE98F;" />
                            <TextBlock Text="Unfinished software ahead" FontWeight="SemiLight" FontSize="24" TextAlignment="Center" Foreground="White" />
                        </StackPanel>
                        <Border BorderBrush="White" Opacity="0.5" BorderThickness="1" />
                    </StackPanel>
                        <StackPanel Spacing="15">
                            <TextBlock Text="This is an unfinished prerelease build of Strix Music v2." FontSize="16" TextWrapping="WrapWholeWords" />

                            <TextBlock Text="We've spent over a year to get here, and we're just getting started." FontSize="16" TextWrapping="WrapWholeWords" />

                            <TextBlock Text="Thank you x3000 for your support as a Patreon. Your support helps me keep this project and our community alive." FontSize="16" TextWrapping="WrapWholeWords" />

                            <TextBlock Text="This software may be buggy, or have missing or incomplete features." FontSize="16" FontWeight="Bold" TextWrapping="WrapWholeWords" />
                        </StackPanel>

                    <Button Content="I understand" Click="AppLoadingView_OnLoaded" />
                </StackPanel>
            </ScrollViewer>
        </Grid>
    </Grid>
</UserControl><|MERGE_RESOLUTION|>--- conflicted
+++ resolved
@@ -9,20 +9,12 @@
     mc:Ignorable="d">
 
     <Grid Background="#1E1E23">
-<<<<<<< HEAD
         <Grid.RowDefinitions>
             <RowDefinition/>
             <RowDefinition Height="auto"/>
             <RowDefinition/>
         </Grid.RowDefinitions>
-
-        <controls:StrixIcon x:Name="StrixIcon" Grid.Row="1" Height="315" MaxWidth="612"
-                            HorizontalAlignment="Center" VerticalAlignment="Center"
-                            ShowText="True" PlayIntro="True" IsAnimated="True"
-                            AnimationFinished="StrixIconAnimation_Finished"/>
-
-        <StackPanel Grid.Row="2" VerticalAlignment="Top">
-=======
+        
         <VisualStateManager.VisualStateGroups>
             <VisualStateGroup x:Name="WindowSizes">
                 <VisualState x:Name="Normal">
@@ -30,7 +22,7 @@
                         <AdaptiveTrigger MinWindowHeight="500" />
                     </VisualState.StateTriggers>
                     <VisualState.Setters>
-                        <Setter Target="SplashLogo.Visibility" Value="Visible" />
+                        <Setter Target="StrixIcon.Visibility" Value="Visible" />
                         <Setter Target="CoreLoadingStatusPanel.Margin" Value="0,315,0,0" />
                     </VisualState.Setters>
                 </VisualState>
@@ -39,22 +31,20 @@
                         <AdaptiveTrigger MinWindowHeight="0" />
                     </VisualState.StateTriggers>
                     <VisualState.Setters>
-                        <Setter Target="SplashLogo.Visibility" Value="Collapsed" />
+                        <Setter Target="StrixIcon.Visibility" Value="Collapsed" />
                         <Setter Target="CoreLoadingStatusPanel.Margin" Value="0" />
                     </VisualState.Setters>
                 </VisualState>
             </VisualStateGroup>
         </VisualStateManager.VisualStateGroups>
 
-        <Image x:Name="SplashLogo" Stretch="UniformToFill" Height="315" MaxWidth="612" Visibility="Collapsed">
-            <Image.Source>
-                <SvgImageSource x:Uid="/Startup/SplashScreenImageSVGIS" UriSource="ms-appx:///Assets/Strix/en/Splash Screen.svg"
-                                RasterizePixelHeight="315" RasterizePixelWidth="612" />
-            </Image.Source>
-        </Image>
+        <controls:StrixIcon x:Name="StrixIcon" Grid.Row="1" Height="315" MaxWidth="612"
+                            HorizontalAlignment="Center" VerticalAlignment="Center"
+                            ShowText="True" PlayIntro="True" IsAnimated="True"
+                            AnimationFinished="StrixIconAnimation_Finished"/>
 
-        <StackPanel x:Name="CoreLoadingStatusPanel"  VerticalAlignment="Center" Margin="0">
->>>>>>> dc5770f7
+        <StackPanel Grid.Row="2" VerticalAlignment="Top">
+
             <StackPanel Orientation="Horizontal" HorizontalAlignment="Center">
                 <ProgressRing IsActive="True" Margin="15,0" />
                 <TextBlock x:Name="PART_Status" Text="Starting up..." FontSize="20" Foreground="White" />
@@ -79,20 +69,10 @@
 
         <Grid Grid.RowSpan="3" MaxWidth="425" VerticalAlignment="Center" HorizontalAlignment="Center" CornerRadius="6" x:Name="PrereleaseNoticeContainer">
             <Border Background="Black" Opacity="0.8"/>
-<<<<<<< HEAD
-            <StackPanel Spacing="25" Padding="40,0,40,40">
-                <controls:StrixIcon Height="128" ShowText="True" PlayIntro="False" IsAnimated="True"
-                                    HorizontalAlignment="Center" VerticalAlignment="Center"/>
-=======
             <ScrollViewer>
                 <StackPanel Spacing="25" Padding="40,0,40,40">
-                    <Image Stretch="UniformToFill" Height="160" HorizontalAlignment="Center" CacheMode="BitmapCache">
-                        <Image.Source>
-                            <SvgImageSource x:Uid="/Startup/SplashScreenImageSVGIS" UriSource="ms-appx:///Assets/Strix/en/Wide.svg"
-                                        RasterizePixelHeight="160" RasterizePixelWidth="425" />
-                        </Image.Source>
-                    </Image>
->>>>>>> dc5770f7
+                    <controls:StrixIcon Height="128" ShowText="True" PlayIntro="False" IsAnimated="True"
+                                    HorizontalAlignment="Center" VerticalAlignment="Center"/>
 
                     <StackPanel Spacing="10" Margin="0,-45,0,0">
                         <StackPanel Orientation="Horizontal" Spacing="15" HorizontalAlignment="Center">
