<Project Sdk="Microsoft.NET.Sdk">

  <PropertyGroup>
    <TargetFramework>netstandard2.0</TargetFramework>
<<<<<<< HEAD
	  <Nullable>enable</Nullable>
	  <LangVersion>8.0</LangVersion>
	  <WarningsAsErrors>nullable</WarningsAsErrors>
=======
    <Nullable>enable</Nullable>
    <LangVersion>8.0</LangVersion>
    <WarningsAsErrors>nullable</WarningsAsErrors>
>>>>>>> c1030718
  </PropertyGroup>

  <ItemGroup>
    <None Remove="Library.json" />
    <None Remove="NewFile1.txt" />
  </ItemGroup>

  <ItemGroup>
    <EmbeddedResource Include="Library.json" />
  </ItemGroup>

  <ItemGroup>
    <PackageReference Include="Newtonsoft.Json" Version="12.0.3" />
    <PackageReference Include="StyleCop.Analyzers" Version="1.1.118">
      <PrivateAssets>all</PrivateAssets>
      <IncludeAssets>runtime; build; native; contentfiles; analyzers; buildtransitive</IncludeAssets>
    </PackageReference>
  </ItemGroup>

  <ItemGroup>
    <ProjectReference Include="..\..\Infrastructure\StrixMusic.CoreInterfaces\StrixMusic.CoreInterfaces.csproj" />
  </ItemGroup>

</Project><|MERGE_RESOLUTION|>--- conflicted
+++ resolved
@@ -2,21 +2,10 @@
 
   <PropertyGroup>
     <TargetFramework>netstandard2.0</TargetFramework>
-<<<<<<< HEAD
 	  <Nullable>enable</Nullable>
 	  <LangVersion>8.0</LangVersion>
 	  <WarningsAsErrors>nullable</WarningsAsErrors>
-=======
-    <Nullable>enable</Nullable>
-    <LangVersion>8.0</LangVersion>
-    <WarningsAsErrors>nullable</WarningsAsErrors>
->>>>>>> c1030718
   </PropertyGroup>
-
-  <ItemGroup>
-    <None Remove="Library.json" />
-    <None Remove="NewFile1.txt" />
-  </ItemGroup>
 
   <ItemGroup>
     <EmbeddedResource Include="Library.json" />
