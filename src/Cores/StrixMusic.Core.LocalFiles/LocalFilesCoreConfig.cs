--- conflicted
+++ resolved
@@ -42,11 +42,7 @@
         public IServiceProvider? Services { get; protected set; }
 
         /// <inheritdoc/>
-<<<<<<< HEAD
-        public IReadOnlyList<AbstractUIElementGroup> AbstractUIElements { get; protected set; }
-=======
-        public IReadOnlyList<AbstractUICollection> AbstractUIElements { get; private set; }
->>>>>>> ebfb9887
+        public IReadOnlyList<AbstractUICollection> AbstractUIElements { get; protected set; }
 
         /// <inheritdoc />
         public MediaPlayerType PlaybackType => MediaPlayerType.Standard;
