--- conflicted
+++ resolved
@@ -15,14 +15,6 @@
     /// <inheritdoc cref="ICoreLibrary"/>
     public class LocalFilesCoreLibrary : LocalFilesCorePlayableCollectionGroupBase, ICoreLibrary
     {
-<<<<<<< HEAD
-        private readonly SemaphoreSlim _batchMutex;
-        private readonly List<(bool IsAdded, TrackMetadata Data)> _batchTracksToUpdate;
-        private readonly List<(bool IsAdded, ArtistMetadata Data)> _batchArtistsToUpdate;
-        private readonly List<(bool IsAdded, AlbumMetadata Data)> _batchAlbumsToUpdate;
-        private readonly List<(bool IsAdded, PlaylistMetadata Data)> _batchPlaylistToUpdate;
-=======
->>>>>>> 71c8a25d
         private IFileMetadataManager? _fileMetadataManager;
 
         /// <summary>
@@ -32,15 +24,6 @@
         public LocalFilesCoreLibrary(ICore sourceCore)
             : base(sourceCore)
         {
-<<<<<<< HEAD
-            _batchTracksToUpdate = new List<(bool IsAdded, TrackMetadata Data)>();
-            _batchArtistsToUpdate = new List<(bool IsAdded, ArtistMetadata Data)>();
-            _batchAlbumsToUpdate = new List<(bool IsAdded, AlbumMetadata Data)>();
-            _batchPlaylistToUpdate = new List<(bool IsAdded, PlaylistMetadata Data)>();
-
-            _batchMutex = new SemaphoreSlim(1, 1);
-=======
->>>>>>> 71c8a25d
         }
 
         /// <inheritdoc/>
@@ -82,122 +65,28 @@
             _fileMetadataManager.Tracks.MetadataRemoved -= Tracks_MetadataRemoved;
             _fileMetadataManager.Albums.MetadataRemoved -= Albums_MetadataRemoved;
             _fileMetadataManager.Artists.MetadataRemoved -= Artists_MetadataRemoved;
-            _fileMetadataManager.Playlists.MetadataRemoved -= Playlists_MetadataAdded;
-        }
-
-        private async void Playlists_MetadataAdded(object sender, IEnumerable<PlaylistMetadata> e)
-        {
-            await _batchMutex.WaitAsync();
-            foreach (var metadata in e)
-                _batchPlaylistToUpdate.Add((true, metadata));
-
-            _batchMutex.Release();
-
-            await CommitItemsChanged();
-        }
-
-<<<<<<< HEAD
-        private async void Tracks_MetadataAdded(object sender, IEnumerable<TrackMetadata> e)
-        {
-            await _batchMutex.WaitAsync();
-            foreach (var metadata in e)
-                _batchTracksToUpdate.Add((true, metadata));
-
-            _batchMutex.Release();
-
-            await CommitItemsChanged();
-        }
-
-        private async void Artists_MetadataAdded(object sender, IEnumerable<ArtistMetadata> e)
-        {
-            await _batchMutex.WaitAsync();
-            foreach (var metadata in e)
-                _batchArtistsToUpdate.Add((true, metadata));
-
-            _batchMutex.Release();
-
-            await CommitItemsChanged();
-        }
-
-        private async void Albums_MetadataAdded(object sender, IEnumerable<AlbumMetadata> e)
-        {
-            await _batchMutex.WaitAsync();
-            foreach (var metadata in e)
-                _batchAlbumsToUpdate.Add((true, metadata));
-
-            _batchMutex.Release();
-
-            await CommitItemsChanged();
-        }
-
-        private async void Tracks_MetadataRemoved(object sender, IEnumerable<TrackMetadata> e)
-        {
-            await _batchMutex.WaitAsync();
-            foreach (var metadata in e)
-                _batchTracksToUpdate.Add((false, metadata));
-
-            _batchMutex.Release();
-
-            await CommitItemsChanged();
-        }
-
-        private async void Artists_MetadataRemoved(object sender, IEnumerable<ArtistMetadata> e)
-        {
-            await _batchMutex.WaitAsync();
-            foreach (var metadata in e)
-                _batchArtistsToUpdate.Add((false, metadata));
-
-            _batchMutex.Release();
-            await CommitItemsChanged();
-        }
-
-        private async void Albums_MetadataRemoved(object sender, IEnumerable<AlbumMetadata> e)
-        {
-            await _batchMutex.WaitAsync();
-            foreach (var metadata in e)
-                _batchAlbumsToUpdate.Add((false, metadata));
-
-            _batchMutex.Release();
-
-            await CommitItemsChanged();
-        }
-
-        private async void Playlists_MetadataRemoved(object sender, IEnumerable<PlaylistMetadata> e)
-        {
-            await _batchMutex.WaitAsync();
-            foreach (var metadata in e)
-                _batchPlaylistToUpdate.Add((false, metadata));
-
-            _batchMutex.Release();
-
-            await CommitItemsChanged();
-        }
-
-        private async Task CommitItemsChanged()
-        {
-            if (_batchAlbumsToUpdate.Count + _batchArtistsToUpdate.Count + _batchTracksToUpdate.Count < 100 && !await Flow.Debounce($"{SourceCore.InstanceId}.{Id}", TimeSpan.FromSeconds(2)))
-                return;
-
-            await _batchMutex.WaitAsync();
-
-            HandleChangedTracks();
-            HandleChangedArtists();
-            HandleChangedAlbums();
-            HandleChangedPlaylists();
-
-            _batchMutex.Release();
-        }
-
-        private void HandleChangedTracks()
-        {
-            if (_batchTracksToUpdate.Count == 0)
-                return;
-
-            var addedItems = new List<CollectionChangedItem<ICoreTrack>>();
-=======
+            _fileMetadataManager.Playlists.MetadataRemoved -= Playlists_MetadataRemoved;
+        }
+
+        private void Playlists_MetadataAdded(object sender, IEnumerable<PlaylistMetadata> e)
+        {
+            // ReSharper disable once CollectionNeverUpdated.Local
+            var removedItems = new List<CollectionChangedItem<ICorePlaylistCollectionItem>>();
+            var addedItems = new List<CollectionChangedItem<ICorePlaylistCollectionItem>>();
+
+            foreach (var item in e)
+            {
+                Guard.IsNotNullOrWhiteSpace(item.Id, nameof(item.Id));
+
+                addedItems.Add(new CollectionChangedItem<ICorePlaylistCollectionItem>(InstanceCache.PlayLists.GetOrCreate(item.Id, SourceCore, item), addedItems.Count));
+            }
+
+            TotalPlaylistItemsCount += addedItems.Count - removedItems.Count;
+            PlaylistItemsChanged?.Invoke(this, addedItems, removedItems);
+        }
+
         private void Tracks_MetadataAdded(object sender, IEnumerable<TrackMetadata> e)
         {
->>>>>>> 71c8a25d
             // ReSharper disable once CollectionNeverUpdated.Local
             var removedItems = new List<CollectionChangedItem<ICoreTrack>>();
             var addedItems = new List<CollectionChangedItem<ICoreTrack>>();
@@ -246,36 +135,6 @@
             AlbumItemsChanged?.Invoke(this, addedItems, removedItems);
         }
 
-<<<<<<< HEAD
-        private void HandleChangedPlaylists()
-        {
-            if (_batchPlaylistToUpdate.Count == 0)
-                return;
-
-            var addedItems = new List<CollectionChangedItem<ICorePlaylistCollectionItem>>();
-            // ReSharper disable once CollectionNeverUpdated.Local
-            var removedItems = new List<CollectionChangedItem<ICorePlaylistCollectionItem>>();
-
-            foreach (var item in _batchPlaylistToUpdate)
-            {
-                Guard.IsNotNullOrWhiteSpace(item.Data.Id, nameof(item.Data.Id));
-
-                if (item.IsAdded)
-                {
-                    addedItems.Add(new CollectionChangedItem<ICorePlaylistCollectionItem>(InstanceCache.PlayLists.GetOrCreate(item.Data.Id, SourceCore, item.Data), addedItems.Count));
-                }
-                else
-                {
-                    // TODO. Need to get the index of each item being removed.
-                    // Remember to remove from instance cache and dispose the objects being removed after emitted.
-                }
-            }
-
-            _batchPlaylistToUpdate.Clear();
-
-            TotalPlaylistItemsCount += addedItems.Count - removedItems.Count;
-            PlaylistItemsChanged?.Invoke(this, addedItems, removedItems);
-=======
         private void Tracks_MetadataRemoved(object sender, IEnumerable<TrackMetadata> e)
         {
             // TODO. Need to get the index of each item being removed.
@@ -292,7 +151,12 @@
         {
             // TODO. Need to get the index of each item being removed.
             // Remember to remove from instance cache and dispose the objects being removed after emitted.
->>>>>>> 71c8a25d
+        }
+
+        private void Playlists_MetadataRemoved(object sender, IEnumerable<PlaylistMetadata> e)
+        {
+            // TODO. Need to get the index of each item being removed.
+            // Remember to remove from instance cache and dispose the objects being removed after emitted.
         }
 
         /// <summary>
