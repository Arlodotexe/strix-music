--- conflicted
+++ resolved
@@ -115,17 +115,11 @@
             folderWatcher.CollectionChanged -= FolderWatcherOnCollectionChanged;
 
             if (folder.Id == RootFolder.Id)
-<<<<<<< HEAD
             {
                 _rootFolderWatcher = null;
             }
             else
             {
-=======
-                _rootFolderWatcher = null;
-            else
-            {
->>>>>>> 66a1f4a3
                 lock (_knownSubFolders)
                 {
                     _knownSubFolders[folder.Id].FolderWatcher = null;
