﻿<Project Sdk="MSBuild.Sdk.Extras/3.0.23">
  <PropertyGroup>
    <TargetFrameworks>uap10.0.19041;net7.0</TargetFrameworks>
    <!-- Ensures the .xr.xml files are generated in a proper layout folder -->
    <GenerateLibraryLayout>true</GenerateLibraryLayout>
    <AssemblyName>StrixMusic.Sdk.WinUI</AssemblyName>
    <RootNamespace>StrixMusic.Sdk.WinUI</RootNamespace>
    <Nullable>enable</Nullable>
    <WarningsAsErrors>nullable</WarningsAsErrors>
    <LangVersion>10</LangVersion>
  </PropertyGroup>
  <ItemGroup>
<<<<<<< HEAD
    <PackageReference Include="OwlCore" Version="0.1.0" />
    <PackageReference Include="System.Text.Json" Version="7.0.1" />
=======
    <PackageReference Include="OwlCore" Version="0.2.1" />
    <PackageReference Include="System.Text.Json" Version="7.0.2" />
    <PackageReference Include="Uno.UI" Version="4.7.44" />
>>>>>>> 66a1f4a3
  </ItemGroup>
  <ItemGroup>
    <Page Include="**\*.xaml" Exclude="bin\**\*.xaml;obj\**\*.xaml" />
    <Compile Update="**\*.xaml.cs">
      <DependentUpon>%(Filename)</DependentUpon>
    </Compile>
    <Compile Update="Controls\Shell.cs">
      <SubType>Code</SubType>
    </Compile>
    <Compile Update="Controls\NowPlayingBar.cs">
      <SubType>Code</SubType>
    </Compile>
    <Compile Update="Controls\PlayableCollectionGroupPivot.cs">
      <SubType>Code</SubType>
    </Compile>
  </ItemGroup>
  <ItemGroup>
    <UpToDateCheckInput Include="**\*.xaml" Exclude="bin\**\*.xaml;obj\**\*.xaml" />
  </ItemGroup>
  
  <ItemGroup>
    <None Remove="DefaultShell.xaml" />
    <None Remove="LICENSE.txt" />
    <None Remove="Resources.xaml" />
    <None Remove="Strings\en\Common.resw" />
    <None Remove="Strings\en\Music.resw" />
    <None Remove="Strings\en\Time.resw" />
    <None Remove="Strings\he\Common.resw" />
    <None Remove="Strings\he\Music.resw" />
    <None Remove="Strings\he\Time.resw" />
    <None Remove="Styles\AlbumCollectionStyle.xaml" />
    <None Remove="Styles\AlbumItemStyle.xaml" />
    <None Remove="Styles\AlbumViewStyle.xaml" />
    <None Remove="Styles\ArtistCollectionStyle.xaml" />
    <None Remove="Styles\ArtistItemStyle.xaml" />
    <None Remove="Styles\ArtistViewStyle.xaml" />
    <None Remove="Styles\MediaSlider.xaml" />
    <None Remove="Styles\HomeViewStyle.xaml" />
    <None Remove="Styles\NotificationAbstractUICollectionStyle.xaml" />
    <None Remove="Styles\NowPlayingBarStyle.xaml" />
    <None Remove="Styles\NowPlayingViewStyle.xaml" />
    <None Remove="Styles\NowPlaying\MediaInfoStyle.xaml" />
    <None Remove="Styles\NowPlaying\MediaTransportStyle.xaml" />
    <None Remove="Styles\PlayableCollectionGroupPivotStyle.xaml" />
    <None Remove="Styles\PlaylistCollectionStyle.xaml" />
    <None Remove="Styles\PlaylistItemStyle.xaml" />
    <None Remove="Styles\PlaylistViewStyle.xaml" />
    <None Remove="Styles\SearchViewStyle.xaml" />
    <None Remove="Styles\SettingsViewStyle.xaml" />
    <None Remove="Styles\TrackCollectionStyle.xaml" />
    <None Remove="Styles\TrackItemStyle.xaml" />
  </ItemGroup>
  <ItemGroup>
    <UpToDateCheckInput Remove="DefaultShell.xaml" />
    <UpToDateCheckInput Remove="Resources.xaml" />
    <UpToDateCheckInput Remove="Styles\AlbumCollectionStyle.xaml" />
    <UpToDateCheckInput Remove="Styles\AlbumItemStyle.xaml" />
    <UpToDateCheckInput Remove="Styles\AlbumViewStyle.xaml" />
    <UpToDateCheckInput Remove="Styles\ArtistCollectionStyle.xaml" />
    <UpToDateCheckInput Remove="Styles\ArtistItemStyle.xaml" />
    <UpToDateCheckInput Remove="Styles\ArtistViewStyle.xaml" />
    <UpToDateCheckInput Remove="Styles\MediaSlider.xaml" />
    <UpToDateCheckInput Remove="Styles\HomeViewStyle.xaml" />
    <UpToDateCheckInput Remove="Styles\NotificationAbstractUICollectionStyle.xaml" />
    <UpToDateCheckInput Remove="Styles\NowPlayingBarStyle.xaml" />
    <UpToDateCheckInput Remove="Styles\NowPlayingViewStyle.xaml" />
    <UpToDateCheckInput Remove="Styles\NowPlaying\MediaInfoStyle.xaml" />
    <UpToDateCheckInput Remove="Styles\NowPlaying\MediaSliderStyle.xaml" />
    <UpToDateCheckInput Remove="Styles\NowPlaying\MediaTransportStyle.xaml" />
    <UpToDateCheckInput Remove="Styles\PlayableCollectionGroupPivotStyle.xaml" />
    <UpToDateCheckInput Remove="Styles\PlaylistCollectionStyle.xaml" />
    <UpToDateCheckInput Remove="Styles\PlaylistItemStyle.xaml" />
    <UpToDateCheckInput Remove="Styles\PlaylistViewStyle.xaml" />
    <UpToDateCheckInput Remove="Styles\SafeImageStyle.xaml" />
    <UpToDateCheckInput Remove="Styles\SearchViewStyle.xaml" />
    <UpToDateCheckInput Remove="Styles\SettingsViewStyle.xaml" />
    <UpToDateCheckInput Remove="Styles\Shells\NotificationAbstractUICollectionStyle.xaml" />
    <UpToDateCheckInput Remove="Styles\TrackCollectionStyle.xaml" />
    <UpToDateCheckInput Remove="Styles\TrackItemStyle.xaml" />
  </ItemGroup>
  <ItemGroup>
    <PRIResource Include="Strings\en\Common.resw" />
    <PRIResource Include="Strings\en\Music.resw" />
    <PRIResource Include="Strings\en\Time.resw" />
    <PRIResource Include="Strings\he\Common.resw" />
    <PRIResource Include="Strings\he\Music.resw" />
    <PRIResource Include="Strings\he\Time.resw" />
  </ItemGroup>
  <ItemGroup>
    <ProjectReference Include="..\..\Libs\OwlCore.WinUI\OwlCore.WinUI.csproj" />
    <ProjectReference Include="..\StrixMusic.Sdk\StrixMusic.Sdk.csproj" />
  </ItemGroup>
  <ItemGroup>
    <Compile Update="Styles\NowPlaying\MediaInfoStyle.xaml.cs">
      <DependentUpon>%(Filename)</DependentUpon>
    </Compile>
    <Compile Update="SandboxShell.xaml.cs">
      <DependentUpon>%(Filename)</DependentUpon>
    </Compile>
    <Compile Update="Styles\Shells\NotificationAbstractUICollectionStyle.xaml.cs">
      <DependentUpon>NotificationAbstractUICollectionStyle.xaml</DependentUpon>
    </Compile>
    <Compile Update="Styles\Views\Secondary\PlaylistViewStyle.xaml.cs">
      <DependentUpon>%(Filename)</DependentUpon>
    </Compile>
    <Compile Update="Styles\Items\PlaylistItemStyle.xaml.cs">
      <DependentUpon>%(Filename)</DependentUpon>
    </Compile>
    <Compile Update="Styles\Collections\PlaylistCollectionStyle.xaml.cs">
      <DependentUpon>%(Filename)</DependentUpon>
    </Compile>
    <Compile Update="Styles\Views\Secondary\AlbumViewStyle.xaml.cs">
      <DependentUpon>%(Filename)</DependentUpon>
    </Compile>
    <Compile Update="Styles\Collections\ArtistCollectionStyle.xaml.cs">
      <DependentUpon>%(Filename)</DependentUpon>
    </Compile>
    <Compile Update="Styles\Items\ArtistItemStyle.xaml.cs">
      <DependentUpon>%(Filename)</DependentUpon>
    </Compile>
    <Compile Update="Styles\Views\Secondary\ArtistViewStyle.xaml.cs">
      <DependentUpon>%(Filename)</DependentUpon>
    </Compile>
    <Compile Update="Styles\Views\HomeViewStyle.xaml.cs">
      <DependentUpon>HomeViewStyle.xaml</DependentUpon>
    </Compile>
    <Compile Update="Styles\Views\NowPlayingViewStyle.xaml.cs">
      <DependentUpon>%(Filename)</DependentUpon>
    </Compile>
    <Compile Update="Styles\SafeImageStyle.xaml.cs">
      <DependentUpon>SafeImageStyle.xaml</DependentUpon>
    </Compile>
    <Compile Update="Styles\Views\SettingsViewStyle.xaml.cs">
      <DependentUpon>%(Filename)</DependentUpon>
    </Compile>
  </ItemGroup>
  <ItemGroup Condition="'$(TargetFramework)' == 'uap10.0.19041'">
    <PackageReference Include="Microsoft.Toolkit.Uwp.UI">
      <Version>7.1.3</Version>
    </PackageReference>
    <PackageReference Include="Microsoft.Xaml.Behaviors.Uwp.Managed">
      <Version>2.0.1</Version>
    </PackageReference>
<<<<<<< HEAD
    <PackageReference Include="CommunityToolkit.Mvvm" Version="8.0.0" />
=======
    <PackageReference Include="CommunityToolkit.Mvvm" Version="8.1.0" />
>>>>>>> 66a1f4a3
  </ItemGroup>
  <ItemGroup Condition="'$(TargetFramework)' != 'uap10.0.19041'">
    <PackageReference Include="Uno.UI" Version="4.7.30" />
    <PackageReference Include="Uno.Microsoft.Toolkit.Uwp.UI" Version="7.1.11" />
    <PackageReference Include="Uno.Microsoft.Xaml.Behaviors.Interactivity" Version="2.3.1-uno.2" />
    <PackageReference Include="Uno.Microsoft.Xaml.Behaviors.Uwp.Managed" Version="2.3.1-uno.2" />
  </ItemGroup>
</Project><|MERGE_RESOLUTION|>--- conflicted
+++ resolved
@@ -10,14 +10,9 @@
     <LangVersion>10</LangVersion>
   </PropertyGroup>
   <ItemGroup>
-<<<<<<< HEAD
-    <PackageReference Include="OwlCore" Version="0.1.0" />
-    <PackageReference Include="System.Text.Json" Version="7.0.1" />
-=======
     <PackageReference Include="OwlCore" Version="0.2.1" />
     <PackageReference Include="System.Text.Json" Version="7.0.2" />
     <PackageReference Include="Uno.UI" Version="4.7.44" />
->>>>>>> 66a1f4a3
   </ItemGroup>
   <ItemGroup>
     <Page Include="**\*.xaml" Exclude="bin\**\*.xaml;obj\**\*.xaml" />
@@ -161,11 +156,7 @@
     <PackageReference Include="Microsoft.Xaml.Behaviors.Uwp.Managed">
       <Version>2.0.1</Version>
     </PackageReference>
-<<<<<<< HEAD
-    <PackageReference Include="CommunityToolkit.Mvvm" Version="8.0.0" />
-=======
     <PackageReference Include="CommunityToolkit.Mvvm" Version="8.1.0" />
->>>>>>> 66a1f4a3
   </ItemGroup>
   <ItemGroup Condition="'$(TargetFramework)' != 'uap10.0.19041'">
     <PackageReference Include="Uno.UI" Version="4.7.30" />
