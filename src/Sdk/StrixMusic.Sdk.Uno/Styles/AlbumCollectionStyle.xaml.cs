﻿using Microsoft.Toolkit.Diagnostics;
using StrixMusic.Sdk.Services.Navigation;
using StrixMusic.Sdk.Uno.Controls;
using Windows.UI.Xaml;
using Windows.UI.Xaml.Controls;

namespace StrixMusic.Sdk.Uno.Styles
{
    /// <summary>
    /// A <see cref="ResourceDictionary"/> containing the default style for the <see cref="AlbumCollection"/>.
    /// </summary>
    public sealed partial class AlbumCollectionStyle : ResourceDictionary
    {
        /// <summary>
        /// Initializes a new instance of the <see cref="AlbumCollectionStyle"/> class.
        /// </summary>
        public AlbumCollectionStyle()
        {
            this.InitializeComponent();
        }

        private void OpenAlbum(object sender, ItemClickEventArgs e)
        {
<<<<<<< HEAD
            INavigationService<Control> navigationService = Shell.Ioc.GetService<INavigationService<Control>>() ?? ThrowHelper.ThrowInvalidOperationException<INavigationService<Control>>(); ;
=======
            INavigationService<Control> navigationService = DefaultShellIoc.Ioc.GetService<INavigationService<Control>>() ?? ThrowHelper.ThrowInvalidOperationException<INavigationService<Control>>();
>>>>>>> 453745fc
            navigationService.NavigateTo(typeof(AlbumView), false, e.ClickedItem);
        }
    }
}<|MERGE_RESOLUTION|>--- conflicted
+++ resolved
@@ -21,11 +21,7 @@
 
         private void OpenAlbum(object sender, ItemClickEventArgs e)
         {
-<<<<<<< HEAD
             INavigationService<Control> navigationService = Shell.Ioc.GetService<INavigationService<Control>>() ?? ThrowHelper.ThrowInvalidOperationException<INavigationService<Control>>(); ;
-=======
-            INavigationService<Control> navigationService = DefaultShellIoc.Ioc.GetService<INavigationService<Control>>() ?? ThrowHelper.ThrowInvalidOperationException<INavigationService<Control>>();
->>>>>>> 453745fc
             navigationService.NavigateTo(typeof(AlbumView), false, e.ClickedItem);
         }
     }
