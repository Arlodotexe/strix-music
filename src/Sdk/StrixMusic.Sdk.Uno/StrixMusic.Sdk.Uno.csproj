﻿<?xml version="1.0" encoding="utf-8"?>
<Project Sdk="MSBuild.Sdk.Extras/2.0.54">
  <PropertyGroup>
	<TargetFrameworks>netstandard2.0;monoandroid10.0;uap10.0.19041</TargetFrameworks>
    <!-- Ensures the .xr.xml files are generated in a proper layout folder -->
    <GenerateLibraryLayout>true</GenerateLibraryLayout>
    <AssemblyName>StrixMusic.Sdk.Uno</AssemblyName>
    <RootNamespace>StrixMusic.Sdk.Uno</RootNamespace>
    <Nullable>enable</Nullable>
    <WarningsAsErrors>nullable</WarningsAsErrors>
    <LangVersion>9.0</LangVersion>
	  <AllowUnsafeBlocks>true</AllowUnsafeBlocks>
  </PropertyGroup>
  <ItemGroup>
    <PackageReference Include="Microsoft.Extensions.DependencyInjection" Version="5.0.2" />
    <PackageReference Include="Microsoft.Toolkit.Diagnostics" Version="7.1.1" />
    <PackageReference Include="Nito.AsyncEx" Version="5.1.2" />
<<<<<<< HEAD
    <PackageReference Include="OwlCore" Version="0.0.39" />
=======
    <PackageReference Include="OwlCore" Version="0.0.37" />
>>>>>>> a470e5fe
    <PackageReference Include="StyleCop.Analyzers" Version="1.1.118">
      <PrivateAssets>all</PrivateAssets>
      <IncludeAssets>runtime; build; native; contentfiles; analyzers; buildtransitive</IncludeAssets>
    </PackageReference>
    <PackageReference Include="Uno.UI" Version="3.10.11" />
  </ItemGroup>
  <ItemGroup>
    <Page Include="**\*.xaml" Exclude="bin\**\*.xaml;obj\**\*.xaml" />
    <Compile Update="**\*.xaml.cs">
      <DependentUpon>%(Filename)</DependentUpon>
    </Compile>
  </ItemGroup>
  <ItemGroup>
    <UpToDateCheckInput Include="**\*.xaml" Exclude="bin\**\*.xaml;obj\**\*.xaml" />
  </ItemGroup>
  <ItemGroup>
    <None Remove="DefaultShell.xaml" />
    <None Remove="Resources.xaml" />
    <None Remove="Styles\AlbumCollectionStyle.xaml" />
    <None Remove="Styles\AlbumItemStyle.xaml" />
    <None Remove="Styles\AlbumViewStyle.xaml" />
    <None Remove="Styles\ArtistCollectionStyle.xaml" />
    <None Remove="Styles\ArtistItemStyle.xaml" />
    <None Remove="Styles\ArtistViewStyle.xaml" />
    <None Remove="Styles\MediaSlider.xaml" />
    <None Remove="Styles\HomeViewStyle.xaml" />
    <None Remove="Styles\NotificationAbstractUICollectionStyle.xaml" />
    <None Remove="Styles\NowPlayingBarStyle.xaml" />
    <None Remove="Styles\NowPlayingViewStyle.xaml" />
    <None Remove="Styles\NowPlaying\MediaInfoStyle.xaml" />
    <None Remove="Styles\NowPlaying\MediaTransportStyle.xaml" />
    <None Remove="Styles\PlayableCollectionGroupPivotStyle.xaml" />
    <None Remove="Styles\PlaylistCollectionStyle.xaml" />
    <None Remove="Styles\PlaylistItemStyle.xaml" />
    <None Remove="Styles\PlaylistViewStyle.xaml" />
    <None Remove="Styles\SearchViewStyle.xaml" />
    <None Remove="Styles\SettingsViewStyle.xaml" />
    <None Remove="Styles\TrackCollectionStyle.xaml" />
    <None Remove="Styles\TrackItemStyle.xaml" />
  </ItemGroup>
  <ItemGroup>
    <UpToDateCheckInput Remove="DefaultShell.xaml" />
    <UpToDateCheckInput Remove="Resources.xaml" />
    <UpToDateCheckInput Remove="Styles\AlbumCollectionStyle.xaml" />
    <UpToDateCheckInput Remove="Styles\AlbumItemStyle.xaml" />
    <UpToDateCheckInput Remove="Styles\AlbumViewStyle.xaml" />
    <UpToDateCheckInput Remove="Styles\ArtistCollectionStyle.xaml" />
    <UpToDateCheckInput Remove="Styles\ArtistItemStyle.xaml" />
    <UpToDateCheckInput Remove="Styles\ArtistViewStyle.xaml" />
    <UpToDateCheckInput Remove="Styles\MediaSlider.xaml" />
    <UpToDateCheckInput Remove="Styles\HomeViewStyle.xaml" />
    <UpToDateCheckInput Remove="Styles\NotificationAbstractUICollectionStyle.xaml" />
    <UpToDateCheckInput Remove="Styles\NowPlayingBarStyle.xaml" />
    <UpToDateCheckInput Remove="Styles\NowPlayingViewStyle.xaml" />
    <UpToDateCheckInput Remove="Styles\NowPlaying\MediaInfoStyle.xaml" />
    <UpToDateCheckInput Remove="Styles\NowPlaying\MediaSliderStyle.xaml" />
    <UpToDateCheckInput Remove="Styles\NowPlaying\MediaTransportStyle.xaml" />
    <UpToDateCheckInput Remove="Styles\PlayableCollectionGroupPivotStyle.xaml" />
    <UpToDateCheckInput Remove="Styles\PlaylistCollectionStyle.xaml" />
    <UpToDateCheckInput Remove="Styles\PlaylistItemStyle.xaml" />
    <UpToDateCheckInput Remove="Styles\PlaylistViewStyle.xaml" />
    <UpToDateCheckInput Remove="Styles\SafeImageStyle.xaml" />
    <UpToDateCheckInput Remove="Styles\SearchViewStyle.xaml" />
    <UpToDateCheckInput Remove="Styles\SettingsViewStyle.xaml" />
    <UpToDateCheckInput Remove="Styles\Shells\NotificationAbstractUICollectionStyle.xaml" />
    <UpToDateCheckInput Remove="Styles\TrackCollectionStyle.xaml" />
    <UpToDateCheckInput Remove="Styles\TrackItemStyle.xaml" />
  </ItemGroup>
  <ItemGroup>
    <ProjectReference Include="..\..\Libs\OwlCore.Uno\OwlCore.Uno.csproj" />
    <ProjectReference Include="..\StrixMusic.Sdk\StrixMusic.Sdk.csproj" />
  </ItemGroup>
  <ItemGroup>
    <Compile Update="Styles\NowPlaying\MediaInfoStyle.xaml.cs">
      <DependentUpon>%(Filename)</DependentUpon>
    </Compile>
    <Compile Update="DefaultShell.xaml.cs">
      <DependentUpon>%(Filename)</DependentUpon>
    </Compile>
    <Compile Update="Styles\Shells\NotificationAbstractUICollectionStyle.xaml.cs">
      <DependentUpon>NotificationAbstractUICollectionStyle.xaml</DependentUpon>
    </Compile>
    <Compile Update="Styles\Views\Secondary\PlaylistViewStyle.xaml.cs">
      <DependentUpon>%(Filename)</DependentUpon>
    </Compile>
    <Compile Update="Styles\Items\PlaylistItemStyle.xaml.cs">
      <DependentUpon>%(Filename)</DependentUpon>
    </Compile>
    <Compile Update="Styles\Collections\PlaylistCollectionStyle.xaml.cs">
      <DependentUpon>%(Filename)</DependentUpon>
    </Compile>
    <Compile Update="Styles\Views\Secondary\AlbumViewStyle.xaml.cs">
      <DependentUpon>%(Filename)</DependentUpon>
    </Compile>
    <Compile Update="Styles\Collections\ArtistCollectionStyle.xaml.cs">
      <DependentUpon>%(Filename)</DependentUpon>
    </Compile>
    <Compile Update="Styles\Items\ArtistItemStyle.xaml.cs">
      <DependentUpon>%(Filename)</DependentUpon>
    </Compile>
    <Compile Update="Styles\Views\Secondary\ArtistViewStyle.xaml.cs">
      <DependentUpon>%(Filename)</DependentUpon>
    </Compile>
    <Compile Update="Styles\Views\HomeViewStyle.xaml.cs">
      <DependentUpon>HomeViewStyle.xaml</DependentUpon>
    </Compile>
    <Compile Update="Styles\Views\NowPlayingViewStyle.xaml.cs">
      <DependentUpon>%(Filename)</DependentUpon>
    </Compile>
    <Compile Update="Styles\SafeImageStyle.xaml.cs">
      <DependentUpon>SafeImageStyle.xaml</DependentUpon>
    </Compile>
    <Compile Update="Styles\Views\SettingsViewStyle.xaml.cs">
      <DependentUpon>%(Filename)</DependentUpon>
    </Compile>
  </ItemGroup>
  <ItemGroup Condition="'$(TargetFramework)' == 'uap10.0.19041'">
    <PackageReference Include="Microsoft.Toolkit.Uwp.UI">
      <Version>7.0.0</Version>
    </PackageReference>
    <PackageReference Include="Microsoft.Xaml.Behaviors.Uwp.Managed">
      <Version>2.0.1</Version>
    </PackageReference>
  </ItemGroup>
  <ItemGroup Condition="'$(TargetFramework)' != 'uap10.0.19041'">
    <PackageReference Include="Uno.Microsoft.Toolkit.Uwp.UI" Version="7.1.0-build.2.g0e224f133a" />
    <PackageReference Include="Uno.Microsoft.Xaml.Behaviors.Interactivity" Version="2.0.2-uno.81" />
    <PackageReference Include="Uno.Microsoft.Xaml.Behaviors.Uwp.Managed" Version="2.0.5" />
  </ItemGroup>
</Project><|MERGE_RESOLUTION|>--- conflicted
+++ resolved
@@ -15,11 +15,7 @@
     <PackageReference Include="Microsoft.Extensions.DependencyInjection" Version="5.0.2" />
     <PackageReference Include="Microsoft.Toolkit.Diagnostics" Version="7.1.1" />
     <PackageReference Include="Nito.AsyncEx" Version="5.1.2" />
-<<<<<<< HEAD
     <PackageReference Include="OwlCore" Version="0.0.39" />
-=======
-    <PackageReference Include="OwlCore" Version="0.0.37" />
->>>>>>> a470e5fe
     <PackageReference Include="StyleCop.Analyzers" Version="1.1.118">
       <PrivateAssets>all</PrivateAssets>
       <IncludeAssets>runtime; build; native; contentfiles; analyzers; buildtransitive</IncludeAssets>
