﻿<?xml version="1.0" encoding="utf-8"?>
<Project Sdk="MSBuild.Sdk.Extras/2.0.54">
  <PropertyGroup>
	<TargetFrameworks>netstandard2.0;monoandroid10.0;uap10.0.17763</TargetFrameworks>
    <!-- Ensures the .xr.xml files are generated in a proper layout folder -->
    <GenerateLibraryLayout>true</GenerateLibraryLayout>
    <AssemblyName>StrixMusic.Sdk.Uno</AssemblyName>
    <RootNamespace>StrixMusic.Sdk.Uno</RootNamespace>
    <Nullable>enable</Nullable>
    <WarningsAsErrors>nullable</WarningsAsErrors>
    <LangVersion>8.0</LangVersion>
	  <AllowUnsafeBlocks>true</AllowUnsafeBlocks>
  </PropertyGroup>
  <ItemGroup>
    <PackageReference Include="Microsoft.Extensions.DependencyInjection" Version="5.0.0" />
    <PackageReference Include="Nito.AsyncEx" Version="5.1.0" />
    <PackageReference Include="StyleCop.Analyzers" Version="1.1.118">
      <PrivateAssets>all</PrivateAssets>
      <IncludeAssets>runtime; build; native; contentfiles; analyzers; buildtransitive</IncludeAssets>
    </PackageReference>
    <PackageReference Include="Uno.UI" Version="3.5.0-dev.7" />
  </ItemGroup>
  <ItemGroup>
    <Page Include="**\*.xaml" Exclude="bin\**\*.xaml;obj\**\*.xaml" />
    <Compile Update="**\*.xaml.cs">
      <DependentUpon>%(Filename)</DependentUpon>
    </Compile>
  </ItemGroup>
  <ItemGroup>
    <UpToDateCheckInput Include="**\*.xaml" Exclude="bin\**\*.xaml;obj\**\*.xaml" />
  </ItemGroup>
  <ItemGroup>
    <None Remove="DefaultShell.xaml" />
    <None Remove="Resources.xaml" />
    <None Remove="Styles\AlbumCollectionStyle.xaml" />
    <None Remove="Styles\AlbumItemStyle.xaml" />
    <None Remove="Styles\AlbumViewStyle.xaml" />
    <None Remove="Styles\ArtistCollectionStyle.xaml" />
    <None Remove="Styles\ArtistItemStyle.xaml" />
    <None Remove="Styles\ArtistViewStyle.xaml" />
    <None Remove="Styles\MediaSlider.xaml" />
    <None Remove="Styles\HomeViewStyle.xaml" />
    <None Remove="Styles\NotificationAbstractUIGroupStyle.xaml" />
    <None Remove="Styles\NowPlayingBarStyle.xaml" />
    <None Remove="Styles\NowPlayingViewStyle.xaml" />
    <None Remove="Styles\NowPlaying\MediaInfoStyle.xaml" />
    <None Remove="Styles\NowPlaying\MediaTransportStyle.xaml" />
    <None Remove="Styles\PlayableCollectionGroupPivotStyle.xaml" />
    <None Remove="Styles\PlaylistCollectionStyle.xaml" />
    <None Remove="Styles\PlaylistItemStyle.xaml" />
    <None Remove="Styles\PlaylistViewStyle.xaml" />
    <None Remove="Styles\SearchViewStyle.xaml" />
    <None Remove="Styles\SettingsViewStyle.xaml" />
    <None Remove="Styles\TrackCollectionStyle.xaml" />
    <None Remove="Styles\TrackItemStyle.xaml" />
  </ItemGroup>
  <ItemGroup>
    <UpToDateCheckInput Remove="DefaultShell.xaml" />
    <UpToDateCheckInput Remove="Resources.xaml" />
    <UpToDateCheckInput Remove="Styles\AlbumCollectionStyle.xaml" />
    <UpToDateCheckInput Remove="Styles\AlbumItemStyle.xaml" />
    <UpToDateCheckInput Remove="Styles\AlbumViewStyle.xaml" />
    <UpToDateCheckInput Remove="Styles\ArtistCollectionStyle.xaml" />
    <UpToDateCheckInput Remove="Styles\ArtistItemStyle.xaml" />
    <UpToDateCheckInput Remove="Styles\ArtistViewStyle.xaml" />
    <UpToDateCheckInput Remove="Styles\MediaSlider.xaml" />
    <UpToDateCheckInput Remove="Styles\HomeViewStyle.xaml" />
    <UpToDateCheckInput Remove="Styles\NotificationAbstractUIGroupStyle.xaml" />
    <UpToDateCheckInput Remove="Styles\NowPlayingBarStyle.xaml" />
    <UpToDateCheckInput Remove="Styles\NowPlayingViewStyle.xaml" />
    <UpToDateCheckInput Remove="Styles\NowPlaying\MediaInfoStyle.xaml" />
    <UpToDateCheckInput Remove="Styles\NowPlaying\MediaSliderStyle.xaml" />
    <UpToDateCheckInput Remove="Styles\NowPlaying\MediaTransportStyle.xaml" />
    <UpToDateCheckInput Remove="Styles\PlayableCollectionGroupPivotStyle.xaml" />
    <UpToDateCheckInput Remove="Styles\PlaylistCollectionStyle.xaml" />
    <UpToDateCheckInput Remove="Styles\PlaylistItemStyle.xaml" />
    <UpToDateCheckInput Remove="Styles\PlaylistViewStyle.xaml" />
    <UpToDateCheckInput Remove="Styles\SafeImageStyle.xaml" />
    <UpToDateCheckInput Remove="Styles\SearchViewStyle.xaml" />
    <UpToDateCheckInput Remove="Styles\SettingsViewStyle.xaml" />
    <UpToDateCheckInput Remove="Styles\TrackCollectionStyle.xaml" />
    <UpToDateCheckInput Remove="Styles\TrackItemStyle.xaml" />
  </ItemGroup>
  <ItemGroup>
    <ProjectReference Include="..\..\Libs\OwlCore.Uno\OwlCore.Uno.csproj" />
    <ProjectReference Include="..\StrixMusic.Sdk\StrixMusic.Sdk.csproj" />
  </ItemGroup>
  <ItemGroup>
<<<<<<< HEAD
    <Compile Update="Styles\NowPlaying\MediaInfoStyle.xaml.cs">
=======
    <Compile Update="DefaultShell.xaml.cs">
>>>>>>> d0b7d429
      <DependentUpon>%(Filename)</DependentUpon>
    </Compile>
    <Compile Update="Styles\Views\Secondary\PlaylistViewStyle.xaml.cs">
      <DependentUpon>%(Filename)</DependentUpon>
    </Compile>
    <Compile Update="Styles\Items\PlaylistItemStyle.xaml.cs">
      <DependentUpon>%(Filename)</DependentUpon>
    </Compile>
    <Compile Update="Styles\Collections\PlaylistCollectionStyle.xaml.cs">
      <DependentUpon>%(Filename)</DependentUpon>
    </Compile>
    <Compile Update="Styles\Views\Secondary\AlbumViewStyle.xaml.cs">
      <DependentUpon>%(Filename)</DependentUpon>
    </Compile>
    <Compile Update="Styles\Collections\ArtistCollectionStyle.xaml.cs">
      <DependentUpon>%(Filename)</DependentUpon>
    </Compile>
    <Compile Update="Styles\Items\ArtistItemStyle.xaml.cs">
      <DependentUpon>%(Filename)</DependentUpon>
    </Compile>
    <Compile Update="Styles\Views\Secondary\ArtistViewStyle.xaml.cs">
      <DependentUpon>%(Filename)</DependentUpon>
    </Compile>
    <Compile Update="Styles\Views\HomeViewStyle.xaml.cs">
      <DependentUpon>HomeViewStyle.xaml</DependentUpon>
    </Compile>
    <Compile Update="Styles\Views\NowPlayingViewStyle.xaml.cs">
      <DependentUpon>%(Filename)</DependentUpon>
    </Compile>
    <Compile Update="Styles\SafeImageStyle.xaml.cs">
      <DependentUpon>SafeImageStyle.xaml</DependentUpon>
    </Compile>
    <Compile Update="Styles\Views\SettingsViewStyle.xaml.cs">
      <DependentUpon>%(Filename)</DependentUpon>
    </Compile>
  </ItemGroup>
</Project><|MERGE_RESOLUTION|>--- conflicted
+++ resolved
@@ -86,11 +86,10 @@
     <ProjectReference Include="..\StrixMusic.Sdk\StrixMusic.Sdk.csproj" />
   </ItemGroup>
   <ItemGroup>
-<<<<<<< HEAD
     <Compile Update="Styles\NowPlaying\MediaInfoStyle.xaml.cs">
-=======
+      <DependentUpon>%(Filename)</DependentUpon>
+    </Compile>
     <Compile Update="DefaultShell.xaml.cs">
->>>>>>> d0b7d429
       <DependentUpon>%(Filename)</DependentUpon>
     </Compile>
     <Compile Update="Styles\Views\Secondary\PlaylistViewStyle.xaml.cs">
