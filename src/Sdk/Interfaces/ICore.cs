﻿using System;
using System.Collections.Generic;
using System.Collections.ObjectModel;
using System.Threading.Tasks;
using OwlCore.Collections;
using StrixMusic.Sdk.Enums;

namespace StrixMusic.Sdk.Interfaces
{
    /// <summary>
    /// Describes a core.
    /// </summary>
    public interface ICore : IAsyncDisposable
    {
        /// <inheritdoc cref="ICoreConfig" />
        public ICoreConfig CoreConfig { get; }

        /// <inheritdoc cref="Enums.CoreState" />
        public CoreState CoreState { get; }

        /// <summary>
        /// Identifies this instance of the core.
        /// </summary>
        public string InstanceId { get; }

        /// <summary>
        /// The name of the core.
        /// </summary>
        public string Name { get; }

        /// <summary>
        /// Represents the user that is authenticated with this core.
        /// </summary>
        public IUser User { get; }

        /// <summary>
        /// The available devices.
        /// </summary>
        public SynchronizedObservableCollection<IDevice> Devices { get; }

        /// <summary>
        /// Gets the library for the user on this core.
        /// </summary>
        public ILibrary Library { get; }

        /// <summary>
        /// A list of pinned playable items.
        /// </summary>
        public SynchronizedObservableCollection<IPlayable> Pins { get; }

        /// <summary>
        /// A collection that maps (by index) to the items in <see cref="Pins"/>. The bool at each index tells you if removing the <see cref="IPlayable"/> is supported.
        /// </summary>
        public SynchronizedObservableCollection<bool> IsRemovePinSupportedMap { get; }

        /// <summary>
        /// Gets the recently played items for this core.
        /// </summary>
        public IRecentlyPlayed RecentlyPlayed { get; }

        /// <summary>
        /// Used to browse and discover new music.
        /// </summary>
        public IDiscoverables Discoverables { get; }

        /// <summary>
        /// Initializes the <see cref="ICore"/> asynchronously.
        /// </summary>
        /// <returns>A <see cref="Task"/> representing the asynchronous operation.</returns>
        public Task InitAsync();

        /// <summary>
        /// Given a query, return suggested completed queries.
        /// </summary>
        /// <param name="query">Search query</param>
        /// <returns>Suggested completed queries.</returns>
        public IAsyncEnumerable<string> GetSearchAutoCompleteAsync(string query);

        /// <summary>
        /// Gets search results for a given query.
        /// </summary>
        /// <param name="query">The search query.</param>
        /// <returns>A task representing the async operation. Returns <see cref="ISearchResults"/> containing multiple.</returns>
        public Task<ISearchResults> GetSearchResultsAsync(string query);

        /// <summary>
        /// Checks if the backend supports adding an <see cref="IPlayable"/> at a specific position in <see cref="Pins"/>.
        /// </summary>
        /// <returns>A <see cref="Task"/> representing the asynchronous operation. If value is true, a new <see cref="IPlayable"/> can be added.</returns>
        Task<bool> IsAddPinSupported(int index);

        ///<summary>
        /// Gets the object against a context.
        /// </summary>
        /// <returns>Returns an IPlayable object</returns>
<<<<<<< HEAD
        object GetIPlayableById(string? id);

        /// <summary>
        /// Fires when the <see cref="CoreState"/> has changed.
        /// </summary>
        public event EventHandler<CoreState>? CoreStateChanged;
=======
        Task<object?> GetContextById(string? id);
>>>>>>> 5ccb02d4
    }
}<|MERGE_RESOLUTION|>--- conflicted
+++ resolved
@@ -89,19 +89,15 @@
         /// <returns>A <see cref="Task"/> representing the asynchronous operation. If value is true, a new <see cref="IPlayable"/> can be added.</returns>
         Task<bool> IsAddPinSupported(int index);
 
-        ///<summary>
+        /// <summary>
         /// Gets the object against a context.
         /// </summary>
-        /// <returns>Returns an IPlayable object</returns>
-<<<<<<< HEAD
-        object GetIPlayableById(string? id);
+        /// <returns>Returns the requested context object</returns>
+        Task<object?> GetContextById(string? id);
 
         /// <summary>
         /// Fires when the <see cref="CoreState"/> has changed.
         /// </summary>
         public event EventHandler<CoreState>? CoreStateChanged;
-=======
-        Task<object?> GetContextById(string? id);
->>>>>>> 5ccb02d4
     }
 }