﻿using System;
using System.Collections.Generic;
using System.Collections.ObjectModel;
using System.Threading.Tasks;
using StrixMusic.Sdk.Enums;

namespace StrixMusic.Sdk.Interfaces
{
    /// <summary>
    /// Describes a core.
    /// </summary>
    public interface ICore : IAsyncDisposable
    {
        /// <inheritdoc cref="ICoreConfig" />
        public ICoreConfig CoreConfig { get; }

        /// <inheritdoc cref="Enums.CoreState" />
        public CoreState CoreState { get; }

        /// <summary>
        /// Identifies this instance of the core.
        /// </summary>
        public string InstanceId { get; }

        /// <summary>
        /// The name of the core.
        /// </summary>
        public string Name { get; }

        /// <summary>
        /// Represents the user that is authenticated with this core.
        /// </summary>
        public IUser User { get; }

        /// <summary>
        /// The available devices.
        /// </summary>
        public ObservableCollection<IDevice> Devices { get; }

        /// <summary>
        /// Gets the library for the user on this core.
        /// </summary>
        public ILibrary Library { get; }

        /// <summary>
        /// A list of pinned playable items.
        /// </summary>
        public ObservableCollection<IPlayable> Pins { get; }

        /// <summary>
        /// Gets the recently played items for this core.
        /// </summary>
        public IRecentlyPlayed RecentlyPlayed { get; }

        /// <summary>
        /// Used to browse and discover new music.
        /// </summary>
        public IDiscoverables Discoverables { get; }

        /// <summary>
        /// Given a query, return suggested completed queries.
        /// </summary>
        /// <param name="query">Search query</param>
        /// <returns>Suggested completed queries.</returns>
        public IAsyncEnumerable<string> GetSearchAutoCompleteAsync(string query);

        /// <summary>
        /// Gets search results for a given query.
        /// </summary>
        /// <param name="query">The search query.</param>
        /// <returns>A task representing the async operation. Returns <see cref="ISearchResults"/> containing multiple.</returns>
        public Task<ISearchResults> GetSearchResultsAsync(string query);

        /// <summary>
        /// Initializes the <see cref="ICore"/> asynchronously.
        /// </summary>
        /// <returns>A <see cref="Task"/> representing the asynchronous operation.</returns>
        public Task InitAsync();

        /// <summary>
        /// Fires when the <see cref="CoreState"/> has changed.
        /// </summary>
        public event EventHandler<CoreState>? CoreStateChanged;
<<<<<<< HEAD
=======

        /// <summary>
        /// Fires when the collection of devices is updated.
        /// </summary>
        public event EventHandler<CollectionChangedEventArgs<IDevice>>? DevicesChanged;

        /// <summary>
        /// Checks if the backend supports adding an <see cref="IPlayable"/> at a specific position in <see cref="Pins"/>.
        /// </summary>
        /// <returns>A <see cref="Task"/> representing the asynchronous operation. If value is true, a new <see cref="IPlayable"/> can be added.</returns>
        Task<bool> IsAddPinSupported(int index);

        /// <summary>
        /// A collection that maps (by index) to the items in <see cref="Pins"/>. The bool at each index tells you if removing the <see cref="IPlayable"/> is supported.
        /// </summary>
        ObservableCollection<bool> IsRemovePinSupportedMap { get; }
>>>>>>> 7baaeab7
    }
}<|MERGE_RESOLUTION|>--- conflicted
+++ resolved
@@ -81,8 +81,6 @@
         /// Fires when the <see cref="CoreState"/> has changed.
         /// </summary>
         public event EventHandler<CoreState>? CoreStateChanged;
-<<<<<<< HEAD
-=======
 
         /// <summary>
         /// Fires when the collection of devices is updated.
@@ -99,6 +97,5 @@
         /// A collection that maps (by index) to the items in <see cref="Pins"/>. The bool at each index tells you if removing the <see cref="IPlayable"/> is supported.
         /// </summary>
         ObservableCollection<bool> IsRemovePinSupportedMap { get; }
->>>>>>> 7baaeab7
     }
 }