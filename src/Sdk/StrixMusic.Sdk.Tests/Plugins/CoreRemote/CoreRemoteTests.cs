--- conflicted
+++ resolved
@@ -101,13 +101,9 @@
             var remoteClientCore = new RemoteCore(core.InstanceId); // Set up for receiving.
             var remoteHostCore = new RemoteCore(core); // Wrap around the actual core
 
-<<<<<<< HEAD
-            core.CoreState = StrixMusic.Sdk.Models.CoreState.NeedsSetup;
-=======
-            await remoteClientCore.InitAsync(new ServiceCollection());
-
-            core.CoreState = Models.CoreState.NeedsSetup;
->>>>>>> 199acb12
+            await remoteClientCore.InitAsync(new ServiceCollection());
+
+            core.CoreState = Sdk.Models.CoreState.NeedsSetup;
 
             // Wait for changes to propogate
             await Task.Delay(1000);
