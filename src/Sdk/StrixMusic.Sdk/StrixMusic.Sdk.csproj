﻿<Project Sdk="Microsoft.NET.Sdk">

  <PropertyGroup>
    <TargetFramework>netstandard2.0</TargetFramework>
    <Nullable>enable</Nullable>
    <LangVersion>9.0</LangVersion>
    <WarningsAsErrors>nullable</WarningsAsErrors>
    <Authors>Strix Music</Authors>
    <AssemblyVersion>0.0.0</AssemblyVersion>
  </PropertyGroup>

  <PropertyGroup Condition="'$(Configuration)|$(Platform)'=='Debug|AnyCPU'">
    <DocumentationFile>bin\$(Configuration)\$(TargetFramework)\$(AssemblyName).xml</DocumentationFile>
  </PropertyGroup>

  <PropertyGroup Condition="'$(Configuration)|$(Platform)'=='Release|AnyCPU'">
    <DocumentationFile>bin\$(Configuration)\$(TargetFramework)\$(AssemblyName).xml</DocumentationFile>
  </PropertyGroup>

  <ItemGroup>
    <PackageReference Include="Cauldron.BasicInterceptors" Version="3.2.3" />
    <PackageReference Include="JetBrains.Annotations" Version="2021.2.0" />
    <PackageReference Include="Microsoft.Bcl.AsyncInterfaces" Version="5.0.0" />
    <PackageReference Include="Microsoft.CodeAnalysis.FxCopAnalyzers" Version="3.3.2">
      <PrivateAssets>all</PrivateAssets>
      <IncludeAssets>runtime; build; native; contentfiles; analyzers; buildtransitive</IncludeAssets>
    </PackageReference>
    <PackageReference Include="Microsoft.Extensions.DependencyInjection" Version="5.0.2" />
    <PackageReference Include="Microsoft.Extensions.Logging.Abstractions" Version="5.0.0" />
    <PackageReference Include="Microsoft.Identity.Client" Version="4.36.2" />
    <PackageReference Include="Microsoft.Toolkit" Version="7.0.0" />
    <PackageReference Include="Microsoft.Toolkit.Diagnostics" Version="7.1.1" />
    <PackageReference Include="Microsoft.Toolkit.Mvvm" Version="7.1.1" />
    <PackageReference Include="Newtonsoft.Json" Version="13.0.1" />
    <PackageReference Include="Ninja.WebSockets" Version="1.1.8" />
    <PackageReference Include="Nito.AsyncEx" Version="5.1.2" />
<<<<<<< HEAD
    <PackageReference Include="OwlCore" Version="0.0.39" />
=======
    <PackageReference Include="OwlCore" Version="0.0.37" />
>>>>>>> a470e5fe
    <PackageReference Include="Refit" Version="5.2.4" />
    <PackageReference Include="SixLabors.ImageSharp" Version="1.0.4" />
    <PackageReference Include="StyleCop.Analyzers" Version="1.1.118">
      <PrivateAssets>all</PrivateAssets>
      <IncludeAssets>runtime; build; native; contentfiles; analyzers; buildtransitive</IncludeAssets>
    </PackageReference>
    <PackageReference Include="System.Linq.Async" Version="5.0.0" />
    <PackageReference Include="TagLibSharp" Version="2.2.0" />
  </ItemGroup>

  <ItemGroup>
    <None Include="..\..\..\stylecop.json" />
  </ItemGroup>

</Project><|MERGE_RESOLUTION|>--- conflicted
+++ resolved
@@ -34,11 +34,7 @@
     <PackageReference Include="Newtonsoft.Json" Version="13.0.1" />
     <PackageReference Include="Ninja.WebSockets" Version="1.1.8" />
     <PackageReference Include="Nito.AsyncEx" Version="5.1.2" />
-<<<<<<< HEAD
     <PackageReference Include="OwlCore" Version="0.0.39" />
-=======
-    <PackageReference Include="OwlCore" Version="0.0.37" />
->>>>>>> a470e5fe
     <PackageReference Include="Refit" Version="5.2.4" />
     <PackageReference Include="SixLabors.ImageSharp" Version="1.0.4" />
     <PackageReference Include="StyleCop.Analyzers" Version="1.1.118">
