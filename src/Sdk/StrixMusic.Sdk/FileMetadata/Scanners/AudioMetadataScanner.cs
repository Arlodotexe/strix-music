﻿// Copyright (c) Arlo Godfrey. All Rights Reserved.
// Licensed under the GNU Lesser General Public License, Version 3.0 with additional terms.
// See the LICENSE, LICENSE.LESSER and LICENSE.ADDITIONAL files in the project root for more information.

using System;
using System.Collections.Concurrent;
using System.Collections.Generic;
using System.IO;
using System.Linq;
using System.Runtime.CompilerServices;
using System.Threading;
using System.Threading.Tasks;
using CommunityToolkit.Diagnostics;
using OwlCore;
using OwlCore.AbstractStorage;
using OwlCore.Extensions;
using OwlCore.Services;
using StrixMusic.Sdk.FileMetadata.Models;
using TagLib;
using File = TagLib.File;

namespace StrixMusic.Sdk.FileMetadata.Scanners
{
    /// <summary>
    /// Handles extracting audio metadata from files. Includes image processing, cross-linking artists/albums/etc, and more.
    /// </summary>
    public sealed partial class AudioMetadataScanner : IDisposable
    {
        private static readonly string[] _supportedMusicFileFormats = { ".mp3", ".flac", ".m4a", ".wma", ".ogg" };

        private readonly SemaphoreSlim _batchLock;

        private readonly string _emitDebouncerId = Guid.NewGuid().ToString();
        private readonly HashSet<Models.FileMetadata> _batchMetadataToEmit = new();
        private readonly HashSet<Models.FileMetadata> _allFileMetadata = new();

        private int _filesToScanCount;
        private int _filesProcessed;

        /// <summary>
        /// Initializes a new instance of the <see cref="AudioMetadataScanner"/> class.
        /// </summary>
        public AudioMetadataScanner(int degreesOfParallelism)
        {
            DegreesOfParallelism = degreesOfParallelism;
            _batchLock = new SemaphoreSlim(1, 1);

            AttachEvents();
        }

        private void AttachEvents()
        {
            // todo subscribe to file system changes.
        }

        private void DetachEvents()
        {
            // todo unsubscribe to file system changes.
        }

        /// <summary>
        /// Raised when a new file with metadata is discovered.
        /// </summary>
        public event EventHandler<IEnumerable<Models.FileMetadata>>? FileMetadataAdded;

        /// <summary>
        /// Raised when a previously scanned file has been removed from the file system.
        /// </summary>
        // ReSharper disable once UnusedMember.Global
#pragma warning disable 67 
        public event EventHandler<IEnumerable<Models.FileMetadata>>? FileMetadataRemoved;
#pragma warning restore 67

        /// <summary>
        /// Raised when all file scanning is complete.
        /// </summary>
        public event EventHandler<IEnumerable<Models.FileMetadata>>? FileScanCompleted;

        /// <summary>
        /// Raised when the number of files processed has changed.
        /// </summary>
        public event EventHandler<int>? FilesProcessedChanged;

        /// <summary>
        /// Raised when the number of files found has changed.
        /// </summary>
        public event EventHandler<int>? FilesFoundChanged;

        /// <summary>
        /// The method used to scan metadata from audio files.
        /// </summary>
        public MetadataScanTypes ScanTypes { get; set; } = MetadataScanTypes.TagLib | MetadataScanTypes.FileProperties;

        /// <summary>
        /// The maximum number of files that are processed in parallel.
        /// </summary>
        public int DegreesOfParallelism { get; }

        /// <summary>
        /// Scans the given files for music metadata.
        /// </summary>
        /// <param name="filesToScan">The files that will be scanned for metadata. Invalid or unsupported files will be skipped.</param>
        /// <param name="cancellationToken">A <see cref="CancellationToken"/> that will cancel the scanning task.</param>
        /// <returns>The discovered metadata from each file that is scanned.</returns>
        internal async IAsyncEnumerable<(IFileData File, Models.FileMetadata Metadata)> ScanMusicFilesAsync(IEnumerable<IFileData> filesToScan, [EnumeratorCancellation] CancellationToken cancellationToken)
        {
            Logger.LogInformation($"{nameof(ScanMusicFilesAsync)} started");

            _filesProcessed = 0;

            cancellationToken.ThrowIfCancellationRequested();

            var musicFiles = filesToScan.Where(x => _supportedMusicFileFormats.Contains(x.FileExtension));
            var remainingFilesToScan = new Queue<IFileData>(musicFiles);

            _filesToScanCount = remainingFilesToScan.Count;

            FilesFoundChanged?.Invoke(this, _filesToScanCount);

            Guard.HasSizeGreaterThan(remainingFilesToScan, 0, nameof(remainingFilesToScan));

            Logger.LogInformation($"{nameof(ScanMusicFilesAsync)}: Queued processing of {remainingFilesToScan.Count} files.");

            while (remainingFilesToScan.Count > 0)
            {
                cancellationToken.ThrowIfCancellationRequested();

                var batchSize = DegreesOfParallelism;

                // Prevent going out of range
                if (batchSize > remainingFilesToScan.Count)
                    batchSize = remainingFilesToScan.Count;

                // Pull assets out of the queue to create a batch
                var currentBatch = new IFileData[batchSize];
                for (var i = 0; i < batchSize; i++)
                {
                    currentBatch[i] = remainingFilesToScan.Dequeue();
                }

                // Scan the files in the current batch
                Logger.LogInformation($"{nameof(ScanMusicFilesAsync)}: Starting batch processing of {batchSize} files. ({remainingFilesToScan.Count} remaining)");
                var scannedData = await Task.Run(() => currentBatch.InParallel(x => ProcessFile(x, cancellationToken)), cancellationToken);

                if (scannedData is not null)
                {
                    foreach (var item in scannedData)
                    {
                        if (item.Metadata is not null)
                            yield return (item.File, item.Metadata);
                    }
                }
            }
        }

        private static void AssignMissingRequiredData(IFileData fileData, Models.FileMetadata metadata)
        {
            // If titles are missing, we leave it empty so the UI can localize the "Untitled" name.
            metadata.Id = fileData.Id ?? fileData.Path.HashMD5Fast();

            Guard.IsNotNullOrWhiteSpace(metadata.Id, nameof(metadata.Id));
            Guard.IsNotNull(metadata.TrackMetadata, nameof(metadata.TrackMetadata));
            Guard.IsNotNull(metadata.AlbumMetadata, nameof(metadata.AlbumMetadata));
            Guard.IsNotNull(metadata.AlbumArtistMetadata, nameof(metadata.AlbumArtistMetadata));
            Guard.IsNotNull(metadata.TrackArtistMetadata, nameof(metadata.TrackArtistMetadata));

            // Track
            if (string.IsNullOrWhiteSpace(metadata.TrackMetadata.Title))
                metadata.TrackMetadata.Title = string.Empty;

            metadata.TrackMetadata.Id ??= metadata.Id;

            metadata.TrackMetadata.ArtistIds ??= new HashSet<string>();
            metadata.TrackMetadata.ImageIds ??= new HashSet<string>();
            metadata.TrackMetadata.Genres ??= new HashSet<string>();

            // Album
            if (string.IsNullOrWhiteSpace(metadata.AlbumMetadata.Title))
                metadata.AlbumMetadata.Title = string.Empty;

            var albumId = (metadata.AlbumMetadata.Title + "_album").HashMD5Fast();
            metadata.AlbumMetadata.Id = albumId;

            metadata.AlbumMetadata.ArtistIds ??= new HashSet<string>();
            metadata.AlbumMetadata.ImageIds ??= new HashSet<string>();
            metadata.AlbumMetadata.TrackIds ??= new HashSet<string>();
            metadata.AlbumMetadata.Genres ??= new HashSet<string>();

            // Artist
            foreach (var artistMetadata in metadata.AlbumArtistMetadata)
                AssignMissingArtistData(artistMetadata);

            foreach (var artistMetadata in metadata.TrackArtistMetadata)
                AssignMissingArtistData(artistMetadata);

            void AssignMissingArtistData(ArtistMetadata artistMetadata)
            {
                if (string.IsNullOrWhiteSpace(artistMetadata.Name))
                    artistMetadata.Name = string.Empty;

                var artistId = (artistMetadata.Name + "_artist").HashMD5Fast();
                artistMetadata.Id = artistId;

                artistMetadata.AlbumIds ??= new HashSet<string>();
                artistMetadata.TrackIds ??= new HashSet<string>();
                artistMetadata.ImageIds ??= new HashSet<string>();
                artistMetadata.Genres ??= new HashSet<string>();

                Guard.IsNotNullOrWhiteSpace(metadata.TrackMetadata.Id, nameof(metadata.TrackMetadata.Id));
                Guard.IsNotNullOrWhiteSpace(metadata.AlbumMetadata.Id, nameof(metadata.AlbumMetadata.Id));
                Guard.IsNotNullOrWhiteSpace(artistMetadata.Id, nameof(artistMetadata.Id));
            }
        }

        private static Models.FileMetadata MergeMetadataFields(Models.FileMetadata[] metadata)
        {
            Guard.HasSizeGreaterThan(metadata, 0, nameof(metadata));
            if (metadata.Length == 1)
                return metadata[0];

            var primaryData = metadata[0];

            for (var i = 1; i < metadata.Length; i++)
            {
                var item = metadata[i];

                if (primaryData.TrackMetadata != null && item.TrackMetadata != null)
                {
                    primaryData.TrackMetadata.TrackNumber ??= item.TrackMetadata.TrackNumber;
                    primaryData.TrackMetadata.Genres ??= item.TrackMetadata.Genres;
                    primaryData.TrackMetadata.DiscNumber ??= item.TrackMetadata.DiscNumber;
                    primaryData.TrackMetadata.Duration ??= item.TrackMetadata.Duration;
                    primaryData.TrackMetadata.Lyrics ??= item.TrackMetadata.Lyrics;
                    primaryData.TrackMetadata.Language ??= item.TrackMetadata.Language;
                    primaryData.TrackMetadata.Description ??= item.TrackMetadata.Description;
                    primaryData.TrackMetadata.Title ??= item.TrackMetadata.Title;
                    primaryData.TrackMetadata.Url ??= item.TrackMetadata.Url;
                    primaryData.TrackMetadata.Year ??= item.TrackMetadata.Year;

                    foreach (var imageItem in item.ImageMetadata ?? Enumerable.Empty<ImageMetadata>())
                    {
                        if (imageItem is null)
                            continue;

                        Guard.IsNotNull(primaryData.TrackMetadata.ImageIds);
                        Guard.IsNotNull(imageItem.Id);
                        primaryData.TrackMetadata.ImageIds.Add(imageItem.Id);
                    }
                }

                if (primaryData.AlbumMetadata != null && item.AlbumMetadata != null)
                {
                    primaryData.AlbumMetadata.DatePublished ??= item.AlbumMetadata.DatePublished;
                    primaryData.AlbumMetadata.Genres ??= item.AlbumMetadata.Genres;
                    primaryData.AlbumMetadata.Duration ??= item.AlbumMetadata.Duration;
                    primaryData.AlbumMetadata.Description ??= item.AlbumMetadata.Description;
                    primaryData.AlbumMetadata.Title ??= item.AlbumMetadata.Title;

                    foreach (var imageItem in item.ImageMetadata ?? Enumerable.Empty<ImageMetadata>())
                    {
                        if (imageItem is null)
                            continue;

                        Guard.IsNotNull(primaryData.AlbumMetadata.ImageIds);
                        Guard.IsNotNull(imageItem.Id);
                        primaryData.AlbumMetadata.ImageIds.Add(imageItem.Id);
                    }
                }

                if (primaryData.AlbumArtistMetadata != null && item.AlbumArtistMetadata != null)
                {
                    foreach (var artistMetadata in primaryData.AlbumArtistMetadata)
                    {
                        foreach (var artItem in item.AlbumArtistMetadata)
                        {
                            artistMetadata.Name ??= artItem.Name;
                            artistMetadata.Url ??= artItem.Url;
                        }
                    }
                }
            }

            return primaryData;
        }

        private void LinkMetadataIdsForFile(Models.FileMetadata metadata)
        {
            // Each fileMetadata is the data for a single file.
            // Album and Artist IDs are generated based on Title/Name
            // so blindly linking based on Ids found in a single file is safe.

            // The list of IDs for, e.g., the tracks in an AlbumMetadata, are merged by the repositories.
            Guard.IsNotNullOrWhiteSpace(metadata.AlbumMetadata?.Id, nameof(metadata.AlbumMetadata.Id));
            Guard.IsNotNullOrWhiteSpace(metadata.TrackMetadata?.Id, nameof(metadata.TrackMetadata.Id));
            Guard.IsNotNull(metadata.TrackMetadata?.Url, nameof(metadata.TrackMetadata.Url));

            Logger.LogInformation($"Cross-linking IDs for metadata ID {metadata.Id} located at {metadata.TrackMetadata.Url}");

            // Albums
            Guard.IsNotNull(metadata.AlbumMetadata?.ArtistIds);
            Guard.IsNotNull(metadata.AlbumMetadata?.TrackIds);
            Guard.IsNotNull(metadata.AlbumMetadata?.ImageIds);
            Guard.IsNotNull(metadata.AlbumArtistMetadata, nameof(metadata.AlbumArtistMetadata));
            Guard.IsNotNull(metadata.TrackArtistMetadata, nameof(metadata.TrackArtistMetadata));
            Guard.IsNotEqualTo(metadata.AlbumArtistMetadata.Count, 0);
            Guard.IsNotEqualTo(metadata.TrackArtistMetadata.Count, 0);

            foreach (var artistMetadata in metadata.AlbumArtistMetadata)
            {
                Guard.IsNotNull(artistMetadata.Id, nameof(artistMetadata.Id));
                metadata.AlbumMetadata.ArtistIds.Add(artistMetadata.Id);
                metadata.AlbumMetadata.ImageIds = new HashSet<string>(metadata.ImageMetadata?.Select(x => x.Id).PruneNull() ?? Array.Empty<string>());
            }

            metadata.AlbumMetadata.TrackIds.Add(metadata.TrackMetadata.Id);

            // Artists
            foreach (var artistMetadata in metadata.AlbumArtistMetadata)
                LinkArtistMetadataIds(metadata, artistMetadata);

            foreach (var artistMetadata in metadata.TrackArtistMetadata)
                LinkArtistMetadataIds(metadata, artistMetadata);

            static void LinkArtistMetadataIds(Models.FileMetadata metadata, ArtistMetadata artistMetadata)
            {
                Guard.IsNotNull(artistMetadata.TrackIds);
                Guard.IsNotNull(artistMetadata.AlbumIds);
                Guard.IsNotNull(metadata.TrackMetadata?.Id);
                Guard.IsNotNull(metadata.AlbumMetadata?.Id);

                artistMetadata.TrackIds.Add(metadata.TrackMetadata.Id);
                artistMetadata.AlbumIds.Add(metadata.AlbumMetadata.Id);
            }

            // Tracks
            Guard.IsNotNull(metadata.TrackMetadata?.ArtistIds, nameof(metadata.TrackMetadata.ArtistIds));

            foreach (var artistMetadata in metadata.TrackArtistMetadata)
                LinkTrackMetadataIds(metadata, artistMetadata);

            foreach (var artistMetadata in metadata.AlbumArtistMetadata)
                LinkTrackMetadataIds(metadata, artistMetadata);

            static void LinkTrackMetadataIds(Models.FileMetadata metadata, ArtistMetadata artistMetadata)
            {
                Guard.IsNotNull(artistMetadata.Id, nameof(artistMetadata.Id));
                Guard.IsNotNull(metadata.TrackMetadata?.ArtistIds);

                metadata.TrackMetadata.ArtistIds.Add(artistMetadata.Id);
                metadata.TrackMetadata.ImageIds = new HashSet<string>(metadata.ImageMetadata?.Select(x => x.Id).PruneNull() ?? Array.Empty<string>());
            }

            metadata.TrackMetadata.AlbumId = metadata.AlbumMetadata.Id;
        }

        /// <summary>
        /// Given an image identifier, extract the <see cref="IFolderData.Id"/>.
        /// </summary>
        /// <returns>The extracted file ID.</returns>
        /// <exception cref="ArgumentException">Couldn't extract scanned image type from image ID.</exception>
        public string GetFileIdFromImageId(string imageId)
        {
            if (imageId.EndsWith(".FileThumbnail"))
                return imageId.Replace(".FileThumbnail", string.Empty);

            if (imageId.Contains(".Id3.Image."))
            {
                // Remove all text including and after the start of the image type identifier.
                return imageId.Split(new[] { ".Id3.Image." }, 2, StringSplitOptions.None)[0];
            }

            throw new ArgumentException($"Couldn't extract scanned image type from image ID {imageId}.");
        }

        /// <summary>
        /// Gets the stream of the provided image 
        /// </summary>
        /// <param name="file">The file to extract a stream from.</param>
        /// <param name="imageId">The ID of the image to return.</param>
        /// <returns>A Task containing the image stream, if found.</returns>
        /// <exception cref="ArgumentException">Couldn't extract scanned image type from image ID.</exception>
        public async Task<Stream?> GetImageStream(IFileData file, string imageId)
        {
            // Open image thumbnail stream from AbstractStorage.
            if (imageId.EndsWith("FileThumbnail"))
            {
                // Flow.Catch doesn't accommodate async. Awaiting the task will cause exceptions to propagate.
                Stream? imageStream = null;

                try
                {
                    imageStream = await file.GetThumbnailAsync(ThumbnailMode.MusicView, 256);
                }
                catch
                {
                    // Ignored
                }

                return imageStream;
            }

            // Open image stream from TagLib (at correct index)
            if (imageId.Contains("Id3.Image."))
            {
                try
                {
                    using var fileStream = await file.GetStreamAsync();

                    using var tagFile = TagLib.File.Create(new FileAbstraction(file.Name, fileStream), ReadStyle.Average);
                    var tag = tagFile.Tag;

                    // If there's no metadata to read, return null
                    if (tag == null)
                    {
                        Logger.LogInformation($"{nameof(IFileData)} at {file.Path}: no metadata found.");
                        return null;
                    }

                    var index = int.Parse(imageId.Split(new[] { "Id3.Image." }, 2, StringSplitOptions.None)[1]);
                    var targetPicture = tag.Pictures[index];

                    if (targetPicture is ILazy lazy)
                        lazy.Load();

                    return new MemoryStream(targetPicture.Data.Data);
                }
                catch (Exception ex)
                {
                    Logger.LogError(ex.Message, ex);
                    return null;
                }
            }

            throw new ArgumentException($"Couldn't extract scanned image type from image ID {imageId}.");
        }

        private async Task<Models.FileMetadata?> GetMusicFilesProperties(IFileData fileData, CancellationToken cancellationToken)
        {
            Logger.LogInformation($"{nameof(GetMusicFilesProperties)} entered for {nameof(IFileData)} at {fileData.Path}");

            var details = await fileData.Properties.GetMusicPropertiesAsync();

            cancellationToken.ThrowIfCancellationRequested();

            // Flow.Catch doesn't accommodate async. Awaiting the task will cause exceptions to propagate.
            Stream? imageStream = null;

            try
            {
                imageStream = await fileData.GetThumbnailAsync(ThumbnailMode.MusicView, 256);
            }
            catch
            {
                // Ignored
            }

            cancellationToken.ThrowIfCancellationRequested();

            if (details is null)
                return null;

            var relatedMetadata = new Models.FileMetadata
            {
                AlbumMetadata = new AlbumMetadata
                {
                    Title = details.Album,
                    Duration = details.Duration,
                    Genres = new HashSet<string>(details.Genres?.PruneNull() ?? Enumerable.Empty<string>()),
                },
                TrackMetadata = new TrackMetadata
                {
                    TrackNumber = details.TrackNumber,
                    Title = details.Title,
                    Genres = new HashSet<string>(details.Genres?.PruneNull() ?? Enumerable.Empty<string>()),
                    Duration = details.Duration,
                    Url = fileData.Path,
                    Year = details.Year,
                },
                AlbumArtistMetadata = new List<ArtistMetadata>
                {
                    new()
                    {
                        Name = details.AlbumArtist,
                        Genres = new HashSet<string>(details.Genres?.PruneNull() ?? Enumerable.Empty<string>()),
                    }
                },
                TrackArtistMetadata = new List<ArtistMetadata>(),
                ImageMetadata = new List<ImageMetadata>(),
            };

<<<<<<< HEAD
            if (imageStream is not null)
            {
                OwlCore.Validation.Mime.MimeTypeMap.TryGetMimeType(fileData.FileExtension, out var mimeType);

                relatedMetadata.ImageMetadata.Add(new ImageMetadata
                {
                    Id = $"{fileData.Id}.FileThumbnail",
                    MimeType = mimeType,
                });

                imageStream.Dispose();
            }

            relatedMetadata.TrackArtistMetadata.AddRange(details.Composers?.Select(x => new ArtistMetadata { Name = x }) ?? Enumerable.Empty<ArtistMetadata>());
            relatedMetadata.TrackArtistMetadata.AddRange(details.Conductors?.Select(x => new ArtistMetadata { Name = x }) ?? Enumerable.Empty<ArtistMetadata>());
            relatedMetadata.TrackArtistMetadata.AddRange(details.Producers?.Select(x => new ArtistMetadata { Name = x }) ?? Enumerable.Empty<ArtistMetadata>());
            relatedMetadata.TrackArtistMetadata.AddRange(details.Writers?.Select(x => new ArtistMetadata { Name = x }) ?? Enumerable.Empty<ArtistMetadata>());
=======
            if (details.Composers is not null)
                relatedMetadata.TrackArtistMetadata.AddRange(details.Composers.Select(x => new ArtistMetadata { Name = x }));

            if (details.Conductors is not null)
                relatedMetadata.TrackArtistMetadata.AddRange(details.Conductors.Select(x => new ArtistMetadata { Name = x }));

            if (details.Producers is not null)
                relatedMetadata.TrackArtistMetadata.AddRange(details.Producers.Select(x => new ArtistMetadata { Name = x }));

            if (details.Writers is not null)
                relatedMetadata.TrackArtistMetadata.AddRange(details.Writers.Select(x => new ArtistMetadata { Name = x }));
>>>>>>> 48e8dfc2

            // If no artist data, create "unknown" placeholder.
            if (relatedMetadata.AlbumArtistMetadata.Count == 0)
                relatedMetadata.AlbumArtistMetadata.Add(new ArtistMetadata { Name = string.Empty });

            // Make sure album artists are also on the track.
            foreach (var item in relatedMetadata.AlbumArtistMetadata)
            {
                if (relatedMetadata.TrackArtistMetadata.All(x => x.Name != item.Name))
                    relatedMetadata.TrackArtistMetadata.Add(item);
            }

            Guard.IsNotEqualTo(relatedMetadata.AlbumArtistMetadata.Count, 0);
            Guard.IsNotEqualTo(relatedMetadata.TrackArtistMetadata.Count, 0);

            cancellationToken.ThrowIfCancellationRequested();

            return relatedMetadata;
        }

        private async Task<Models.FileMetadata?> ScanFileMetadata(IFileData fileData, CancellationToken cancellationToken)
        {
            var foundMetadata = new List<Models.FileMetadata>();

            if (ScanTypes.HasFlag(MetadataScanTypes.TagLib))
            {
                var id3Metadata = await GetId3Metadata(fileData, cancellationToken);
                cancellationToken.ThrowIfCancellationRequested();

                if (id3Metadata is not null)
                    foundMetadata.Add(id3Metadata);
            }

            if (ScanTypes.HasFlag(MetadataScanTypes.FileProperties))
            {
                var propertyMetadata = await GetMusicFilesProperties(fileData, cancellationToken);
                cancellationToken.ThrowIfCancellationRequested();

                if (propertyMetadata is not null)
                    foundMetadata.Add(propertyMetadata);
            }

            var validMetadata = foundMetadata.ToArray();
            if (validMetadata.Length == 0)
                return null;

            var aggregatedData = MergeMetadataFields(validMetadata);

            // Assign missing titles and IDs
            AssignMissingRequiredData(fileData, aggregatedData);

            LinkMetadataIdsForFile(aggregatedData);
            cancellationToken.ThrowIfCancellationRequested();

            return aggregatedData;
        }

        private async Task<Models.FileMetadata?> GetId3Metadata(IFileData fileData, CancellationToken cancellationToken)
        {
            Logger.LogInformation($"{nameof(GetId3Metadata)} entered for {nameof(IFileData)} at {fileData.Path}");

            try
            {
                using var stream = await fileData.GetStreamAsync(FileAccessMode.ReadWrite);

                cancellationToken.ThrowIfCancellationRequested();

                // ReSharper disable once ConditionIsAlwaysTrueOrFalseAccordingToNullableAPIContract
                // Some underlying libs without nullable checks may return null by mistake.
                if (stream is null)
                    return null;

                stream.Seek(0, SeekOrigin.Begin);

                TagLibHelper.TryAddManualFileTypeResolver();

                Logger.LogInformation($"Loading {fileData.Name} with TagLib");

                try
                {
                    using var tagFile = File.Create(new FileAbstraction(fileData.Name, stream), ReadStyle.Average);
                    var tag = tagFile.Tag;

                    cancellationToken.ThrowIfCancellationRequested();

                    // If there's no metadata to read, return null
                    if (tag == null)
                    {
                        Logger.LogInformation($"{nameof(IFileData)} at {fileData.Path}: no metadata found.");
                        return null;
                    }

                    var imageMetadata = new List<ImageMetadata>();

                    for (var index = 0; index < tag.Pictures.Length; index++)
                    {
                        var picture = tag.Pictures[index];

                        using var imageFile = File.Create(new FileAbstraction($"image{OwlCore.Validation.Mime.MimeTypeMap.GetExtension(picture.MimeType)}", new MemoryStream(picture.Data.Data)), ReadStyle.Average) as TagLib.Image.File;
                        if (imageFile is null)
                            continue;

                        imageMetadata.Add(new ImageMetadata
                        {
                            Id = $"{fileData.Id}.Id3.Image.{index}",
                            MimeType = picture.MimeType,
                            Height = imageFile.Properties.PhotoHeight,
                            Width = imageFile.Properties.PhotoWidth,
                        });
                    }

                    var fileMetadata = new Models.FileMetadata
                    {
                        AlbumMetadata = new AlbumMetadata
                        {
                            Description = tag.Description,
                            Title = tag.Album,
                            Duration = tagFile.Properties?.Duration,
                            Genres = new HashSet<string>(tag.Genres),
                            DatePublished = tag.DateTagged,
                            ArtistIds = new HashSet<string>(),
                            TrackIds = new HashSet<string>(),
                            ImageIds = new HashSet<string>(),
                        },
                        TrackMetadata = new TrackMetadata
                        {
                            Url = fileData.Path,
                            Description = tag.Description,
                            Title = tag.Title,
                            DiscNumber = tag.Disc,
                            Duration = tagFile.Properties?.Duration,
                            Genres = new HashSet<string>(tag.Genres),
                            TrackNumber = tag.Track,
                            Year = tag.Year,
                            ArtistIds = new HashSet<string>(),
                            ImageIds = new HashSet<string>(),
                        },
                        AlbumArtistMetadata = new List<ArtistMetadata>(tag.AlbumArtists.Select(x => new ArtistMetadata
                        {
                            Name = x,
                            Genres = new HashSet<string>(tag.Genres)
                        })),
                        TrackArtistMetadata = new List<ArtistMetadata>(tag.Performers.Select(x => new ArtistMetadata
                        {
                            Name = x,
                            Genres = new HashSet<string>(tag.Genres)
                        })),
                        ImageMetadata = imageMetadata,
                    };

                    // If no artist data, create "unknown" placeholder.
                    if (fileMetadata.AlbumArtistMetadata.Count == 0)
                        fileMetadata.AlbumArtistMetadata.Add(new ArtistMetadata { Name = string.Empty });

                    // Make sure album artists are also on the track.
                    foreach (var item in fileMetadata.AlbumArtistMetadata)
                    {
                        if (fileMetadata.TrackArtistMetadata.All(x => x.Name != item.Name))
                            fileMetadata.TrackArtistMetadata.Add(item);
                    }

                    Guard.IsNotEqualTo(fileMetadata.AlbumArtistMetadata.Count, 0);
                    Guard.IsNotEqualTo(fileMetadata.TrackArtistMetadata.Count, 0);

                    cancellationToken.ThrowIfCancellationRequested();

                    Logger.LogInformation($"{nameof(IFileData)} at {fileData.Path}: Metadata scan completed.");
                    return fileMetadata;
                }
                catch (Exception ex)
                {
                    Logger.LogError($"{ex}");
                }
            }
            catch (CorruptFileException ex)
            {
                Logger.LogError($"{nameof(CorruptFileException)} for {nameof(IFileData)} at {fileData.Path}", ex);
            }
            catch (UnsupportedFormatException ex)
            {
                Logger.LogError($"{nameof(UnsupportedFormatException)} for {nameof(IFileData)} at {fileData.Path}", ex);
            }
            catch (FileLoadException ex)
            {
                Logger.LogError($"{nameof(FileLoadException)} for {nameof(IFileData)} at {fileData.Path}", ex);
            }
            catch (FileNotFoundException ex)
            {
                Logger.LogError($"{nameof(FileNotFoundException)} for {nameof(IFileData)} at {fileData.Path}", ex);
            }
            catch (ArgumentException ex)
            {
                Logger.LogError($"{nameof(ArgumentException)} for {nameof(IFileData)} at {fileData.Path}", ex);
            }
            catch (UnauthorizedAccessException ex)
            {
                Logger.LogError($"{nameof(UnauthorizedAccessException)} for {nameof(IFileData)} at {fileData.Path}", ex);
            }

            return null;
        }

        private async Task<(IFileData File, Models.FileMetadata? Metadata)> ProcessFile(IFileData file, CancellationToken cancellationToken)
        {
            var fileMetadata = await ScanFileMetadata(file, cancellationToken);

            cancellationToken.ThrowIfCancellationRequested();

            FilesProcessedChanged?.Invoke(this, ++_filesProcessed);

            using var releaseBatchOnCancellationHandler = cancellationToken.Register(() => _batchLock.Release());
            await _batchLock.WaitAsync(cancellationToken);

            if (fileMetadata != null)
            {
                _allFileMetadata.Add(fileMetadata);
                _batchMetadataToEmit.Add(fileMetadata);
            }
            else
            {
                Logger.Log($"{nameof(ProcessFile)}: file scan return no metadata and will be ignored. (at {file.Path})", LogLevel.Warning);
            }

            _batchLock.Release();

            _ = HandleChangedAsync(cancellationToken);

            return (file, fileMetadata);
        }

        private async Task HandleChangedAsync(CancellationToken cancellationToken)
        {
            if (!await Flow.Debounce(_emitDebouncerId, TimeSpan.FromSeconds(1)))
                return;

            await _batchLock.WaitAsync(cancellationToken);

            if (_batchMetadataToEmit.Count == 0)
            {
                _batchLock.Release();
                return;
            }

            bool IsEnoughMetadataToEmit() => _batchMetadataToEmit.Count >= 75;
            bool IsFinishedScanning() => _filesProcessed == _filesToScanCount;

            if (!(IsFinishedScanning() || IsEnoughMetadataToEmit()))
            {
                _batchLock.Release();
                return;
            }

            Logger.LogInformation($"{nameof(HandleChangedAsync)}: Emitting {_batchMetadataToEmit.Count} scanned items.");

            FileMetadataAdded?.Invoke(this, _batchMetadataToEmit.ToArray());

            _batchMetadataToEmit.Clear();
            _batchLock.Release();

            if (IsFinishedScanning())
            {
                Logger.LogInformation($"{nameof(HandleChangedAsync)}: finished scanning.");
                FileScanCompleted?.Invoke(this, _allFileMetadata);
            }
        }

        /// <inheritdoc />
        public void Dispose()
        {
            DetachEvents();
        }
    }
}<|MERGE_RESOLUTION|>--- conflicted
+++ resolved
@@ -488,7 +488,17 @@
                 ImageMetadata = new List<ImageMetadata>(),
             };
 
-<<<<<<< HEAD
+            if (details.Composers is not null)
+                relatedMetadata.TrackArtistMetadata.AddRange(details.Composers.Select(x => new ArtistMetadata { Name = x }));
+
+            if (details.Conductors is not null)
+                relatedMetadata.TrackArtistMetadata.AddRange(details.Conductors.Select(x => new ArtistMetadata { Name = x }));
+
+            if (details.Producers is not null)
+                relatedMetadata.TrackArtistMetadata.AddRange(details.Producers.Select(x => new ArtistMetadata { Name = x }));
+
+            if (details.Writers is not null)
+                relatedMetadata.TrackArtistMetadata.AddRange(details.Writers.Select(x => new ArtistMetadata { Name = x }));
             if (imageStream is not null)
             {
                 OwlCore.Validation.Mime.MimeTypeMap.TryGetMimeType(fileData.FileExtension, out var mimeType);
@@ -501,24 +511,6 @@
 
                 imageStream.Dispose();
             }
-
-            relatedMetadata.TrackArtistMetadata.AddRange(details.Composers?.Select(x => new ArtistMetadata { Name = x }) ?? Enumerable.Empty<ArtistMetadata>());
-            relatedMetadata.TrackArtistMetadata.AddRange(details.Conductors?.Select(x => new ArtistMetadata { Name = x }) ?? Enumerable.Empty<ArtistMetadata>());
-            relatedMetadata.TrackArtistMetadata.AddRange(details.Producers?.Select(x => new ArtistMetadata { Name = x }) ?? Enumerable.Empty<ArtistMetadata>());
-            relatedMetadata.TrackArtistMetadata.AddRange(details.Writers?.Select(x => new ArtistMetadata { Name = x }) ?? Enumerable.Empty<ArtistMetadata>());
-=======
-            if (details.Composers is not null)
-                relatedMetadata.TrackArtistMetadata.AddRange(details.Composers.Select(x => new ArtistMetadata { Name = x }));
-
-            if (details.Conductors is not null)
-                relatedMetadata.TrackArtistMetadata.AddRange(details.Conductors.Select(x => new ArtistMetadata { Name = x }));
-
-            if (details.Producers is not null)
-                relatedMetadata.TrackArtistMetadata.AddRange(details.Producers.Select(x => new ArtistMetadata { Name = x }));
-
-            if (details.Writers is not null)
-                relatedMetadata.TrackArtistMetadata.AddRange(details.Writers.Select(x => new ArtistMetadata { Name = x }));
->>>>>>> 48e8dfc2
 
             // If no artist data, create "unknown" placeholder.
             if (relatedMetadata.AlbumArtistMetadata.Count == 0)
