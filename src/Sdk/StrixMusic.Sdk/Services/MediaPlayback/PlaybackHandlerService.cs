﻿using System;
using System.Collections.Generic;
using System.Linq;
using System.Threading.Tasks;
using Microsoft.Toolkit.Diagnostics;
using OwlCore.Events;
using OwlCore.Extensions;
using StrixMusic.Sdk.Data.Core;
using StrixMusic.Sdk.Data.Merged;
using StrixMusic.Sdk.MediaPlayback;
using StrixMusic.Sdk.MediaPlayback.LocalDevice;
using StrixMusic.Sdk.ViewModels;

namespace StrixMusic.Sdk.Services.MediaPlayback
{
    /// <inheritdoc />
    public partial class PlaybackHandlerService : IPlaybackHandlerService
    {
        private readonly Dictionary<string, IAudioPlayerService> _audioPlayerRegistry;
        private readonly Stack<IMediaSourceConfig> _prevItems;
<<<<<<< HEAD
        private List<IMediaSourceConfig> _originalTrackOrder;
=======
        private List<IMediaSourceConfig> _nextItems;
>>>>>>> 2fa84f8b

        private StrixDevice? _strixDevice;
        private IAudioPlayerService? _currentPlayerService;
        private RepeatState _repeatState;
        private bool _shuffleState;

        /// <summary>
        /// Creates a new instance of <see cref="PlaybackHandlerService"/>.
        /// </summary>
        public PlaybackHandlerService()
        {
            _audioPlayerRegistry = new Dictionary<string, IAudioPlayerService>();

            _prevItems = new Stack<IMediaSourceConfig>();
            _nextItems = new List<IMediaSourceConfig>();
            _originalTrackOrder = new List<IMediaSourceConfig>();
        }

        /// <summary>
        /// Sets the local playback device for this playback handler.
        /// </summary>
        /// <param name="strixDevice"></param>
        public void SetStrixDevice(StrixDevice strixDevice)
        {
            _strixDevice = strixDevice;
        }

        private void AttachEvents()
        {
            if (_currentPlayerService is null)
                throw new InvalidOperationException();

            _currentPlayerService.PositionChanged += PositionChanged;
            _currentPlayerService.PlaybackSpeedChanged += PlaybackSpeedChanged;
            _currentPlayerService.PlaybackStateChanged += CurrentPlayerService_PlaybackStateChanged;
            _currentPlayerService.CurrentSourceChanged += CurrentPlayerService_CurrentSourceChanged;
            _currentPlayerService.VolumeChanged += VolumeChanged;
            _currentPlayerService.QuantumProcessed += QuantumProcessed;
        }

        private void DetachEvents()
        {
            if (_currentPlayerService is null)
                throw new InvalidOperationException();

            _currentPlayerService.PositionChanged -= PositionChanged;
            _currentPlayerService.PlaybackSpeedChanged -= PlaybackSpeedChanged;
            _currentPlayerService.PlaybackStateChanged -= CurrentPlayerService_PlaybackStateChanged;
            _currentPlayerService.CurrentSourceChanged -= CurrentPlayerService_CurrentSourceChanged;
            _currentPlayerService.VolumeChanged -= VolumeChanged;
            _currentPlayerService.QuantumProcessed -= QuantumProcessed;
        }

        private void CurrentPlayerService_CurrentSourceChanged(object sender, IMediaSourceConfig? e)
        {
            CurrentItem = e;
            CurrentItemChanged?.Invoke(this, e);
        }

        private async void CurrentPlayerService_PlaybackStateChanged(object sender, PlaybackState e)
        {
            // Since the player itself can't be queued, we use this as a sentinel value for advancing the queue.
            if (e == PlaybackState.Queued)
            {
                await AutoAdvanceQueue();
            }

            PlaybackStateChanged?.Invoke(this, e);
        }

        private async Task AutoAdvanceQueue()
        {
            switch (_repeatState)
            {
                case RepeatState.All when NextItems.Count == 0:
                    // Move all items from previous back into Next
                    _nextItems.AddRange(_prevItems);
                    _prevItems.Clear();

                    await PlayFromNext(0);
                    return;
                case RepeatState.One:
                    await NextAsync();
                    return;
                case RepeatState.None:
                    await NextAsync();
                    break;
                default:
                    await NextAsync();
                    break;
            }
        }

        /// <inheritdoc />
        public event EventHandler<RepeatState>? RepeatStateChanged;

        /// <inheritdoc />
        public event EventHandler<bool>? ShuffleStateChanged;

        /// <inheritdoc />
        public event CollectionChangedEventHandler<IMediaSourceConfig>? NextItemsChanged;

        /// <inheritdoc />
        public event CollectionChangedEventHandler<IMediaSourceConfig>? PreviousItemsChanged;

        /// <inheritdoc />
        public event EventHandler<IMediaSourceConfig?>? CurrentItemChanged;

        /// <inheritdoc />
        public event EventHandler<TimeSpan>? PositionChanged;

        /// <inheritdoc />
        public event EventHandler<PlaybackState>? PlaybackStateChanged;

        /// <inheritdoc />
        public event EventHandler<double>? VolumeChanged;

        /// <inheritdoc />
        public event EventHandler<double>? PlaybackSpeedChanged;

        /// <inheritdoc />
        public event EventHandler<float[]>? QuantumProcessed;

        /// <inheritdoc />
        public IReadOnlyList<IMediaSourceConfig> NextItems => _nextItems;

        /// <inheritdoc />
        public IReadOnlyCollection<IMediaSourceConfig> PreviousItems => _prevItems;

        /// <inheritdoc />
        public IMediaSourceConfig? CurrentItem { get; private set; }

        /// <inheritdoc />
        public bool ShuffleState => _shuffleState;

        /// <inheritdoc />
        public RepeatState RepeatState => _repeatState;

        /// <inheritdoc />
        public TimeSpan Position => _currentPlayerService?.Position ?? TimeSpan.Zero;

        /// <inheritdoc />
        public PlaybackState PlaybackState => _currentPlayerService?.PlaybackState ?? PlaybackState.None;

        /// <inheritdoc />
        public double Volume => _currentPlayerService?.Volume ?? 1;

        /// <inheritdoc />
        public double PlaybackSpeed => _currentPlayerService?.PlaybackSpeed ?? 1;

        /// <inheritdoc />
        public void RegisterAudioPlayer(IAudioPlayerService audioPlayer, ICore core) => _audioPlayerRegistry.Add(core.InstanceId, audioPlayer);

        /// <inheritdoc />
        public Task SeekAsync(TimeSpan position) => _currentPlayerService?.SeekAsync(position) ?? Task.CompletedTask;

        /// <inheritdoc />
        public Task ChangePlaybackSpeedAsync(double speed) => _currentPlayerService?.ChangePlaybackSpeedAsync(speed) ?? Task.CompletedTask;

        /// <inheritdoc />
        public Task ResumeAsync() => _currentPlayerService?.ResumeAsync() ?? Task.CompletedTask;

        /// <inheritdoc />
        public Task PauseAsync() => _currentPlayerService?.PauseAsync() ?? Task.CompletedTask;

        /// <inheritdoc />
        public Task ChangeVolumeAsync(double volume) => _currentPlayerService?.ResumeAsync() ?? Task.CompletedTask;

        /// <inheritdoc />
        public async Task PlayFromNext(int queueIndex)
        {
            if (_currentPlayerService != null)
            {
                await _currentPlayerService.PauseAsync();
                DetachEvents();
            }

            var mediaSource = NextItems.ElementAtOrDefault(queueIndex);

            if (mediaSource is null)
                return;

            _currentPlayerService = _audioPlayerRegistry[mediaSource.Track.SourceCore.InstanceId];
            AttachEvents();

            // TODO shift queue, move tracks before the played index into previous
            // also account for shuffle
            _nextItems.Remove(mediaSource);
            await _currentPlayerService.Play(mediaSource);
        }

        /// <inheritdoc />
        public async Task PlayFromPrevious(int queueIndex)
        {
            Guard.IsNotNull(_currentPlayerService, nameof(_currentPlayerService));

            var mediaSource = PreviousItems.ElementAtOrDefault(queueIndex);

            Guard.IsNotNull(mediaSource, nameof(mediaSource));

            await _currentPlayerService.PauseAsync();
            DetachEvents();

            _currentPlayerService = _audioPlayerRegistry[mediaSource.Track.SourceCore.InstanceId];
            AttachEvents();

            // TODO shift queue, move tracks after the played item into next
            await _currentPlayerService.Play(mediaSource);
        }

        /// <inheritdoc />
        public async Task NextAsync()
        {
            Guard.IsNotNull(_currentPlayerService?.CurrentSource, nameof(_currentPlayerService.CurrentSource));

            var nextIndex = 0;

            await _currentPlayerService.PauseAsync();
            DetachEvents();

            if (RepeatState == RepeatState.All && NextItems.Count == 0)
            {
                // Move all items from previous back into Next
                _nextItems.AddRange(_prevItems);
                _prevItems.Clear();
            }

            if (NextItems.Count <= nextIndex)
                return;

            IMediaSourceConfig? nextItem = null;

            if (RepeatState == RepeatState.One && !(CurrentItem is null))
            {
                nextItem = CurrentItem;
            }
            else
            {
                nextItem = NextItems[nextIndex];

                // Move NowPlaying into previous
                _prevItems.Push(_currentPlayerService.CurrentSource);

                // Take the next item out of the queue (becomes NowPlaying)
                _nextItems.Remove(nextItem);
            }

            var removedItems = new List<CollectionChangedItem<IMediaSourceConfig>>()
                {
                    new CollectionChangedItem<IMediaSourceConfig>(nextItem, nextIndex),
                };

            var addedItems = Array.Empty<CollectionChangedItem<IMediaSourceConfig>>();

            NextItemsChanged?.Invoke(this, addedItems, removedItems);

            _currentPlayerService = _audioPlayerRegistry[nextItem.Track.SourceCore.InstanceId];
            AttachEvents();

            // TODO See DeviceViewModel.NowPlaying.
            var track = new TrackViewModel(new MergedTrack(nextItem.Track.IntoList()));

            Guard.IsNotNull(_strixDevice?.PlaybackContext, nameof(_strixDevice.PlaybackContext));

            _strixDevice.SetPlaybackData(_strixDevice.PlaybackContext, track);

            await _currentPlayerService.Play(nextItem);
            CurrentItem = nextItem;
            CurrentItemChanged?.Invoke(this, nextItem);
        }

        /// <inheritdoc />
        public Task PreviousAsync() => PreviousAsync(true);

        /// <inheritdoc />
        public void InsertNext(int index, IMediaSourceConfig sourceConfig)
        {
            var addedItems = new List<CollectionChangedItem<IMediaSourceConfig>>()
            {
                new CollectionChangedItem<IMediaSourceConfig>(sourceConfig, index),
            };

            var removedItems = Array.Empty<CollectionChangedItem<IMediaSourceConfig>>();

            _nextItems.InsertOrAdd(index, sourceConfig);
            NextItemsChanged?.Invoke(this, addedItems, removedItems);
        }

        /// <inheritdoc />
        public void RemoveNext(int index)
        {
            var removedItems = new List<CollectionChangedItem<IMediaSourceConfig>>()
            {
                new CollectionChangedItem<IMediaSourceConfig>(NextItems[index], index),
            };

            var addedItems = Array.Empty<CollectionChangedItem<IMediaSourceConfig>>();

            _nextItems.RemoveAt(index);

            NextItemsChanged?.Invoke(this, addedItems, removedItems);
        }

        /// <inheritdoc />
        public void ClearNext() => _nextItems.Clear();

        /// <inheritdoc />
        public void PushPrevious(IMediaSourceConfig sourceConfig)
        {
            var addedItems = new List<CollectionChangedItem<IMediaSourceConfig>>()
            {
                new CollectionChangedItem<IMediaSourceConfig>(sourceConfig, PreviousItems.Count),
            };

            var removedItems = Array.Empty<CollectionChangedItem<IMediaSourceConfig>>();

            _prevItems.Push(sourceConfig);

            PreviousItemsChanged?.Invoke(this, addedItems, removedItems);
        }

        /// <inheritdoc />
        public IMediaSourceConfig PopPrevious(int index)
        {
            var returnItem = _prevItems.Pop();

            var addedItems = new List<CollectionChangedItem<IMediaSourceConfig>>()
            {
                new CollectionChangedItem<IMediaSourceConfig>(returnItem, PreviousItems.Count),
            };

            var removedItems = Array.Empty<CollectionChangedItem<IMediaSourceConfig>>();

            PreviousItemsChanged?.Invoke(this, addedItems, removedItems);

            return returnItem;
        }

        /// <inheritdoc />
        public void ClearPrevious() => _prevItems.Clear();

        private async Task PreviousAsync(bool shouldRemoveFromQueue)
        {
            Guard.IsNotNull(_currentPlayerService?.CurrentSource, nameof(_currentPlayerService.CurrentSource));

            await _currentPlayerService.PauseAsync();
            DetachEvents();

            var currentItem = _currentPlayerService.CurrentSource;

            _nextItems.Insert(0, currentItem);

            var newItem = shouldRemoveFromQueue ? _prevItems.Pop() : _prevItems.Peek();

            _currentPlayerService = _audioPlayerRegistry[newItem.Track.SourceCore.InstanceId];
            AttachEvents();

            // TODO See DeviceViewModel.NowPlaying.
            var track = new TrackViewModel(new MergedTrack(newItem.Track.IntoList()));

            Guard.IsNotNull(_strixDevice?.PlaybackContext, nameof(_strixDevice.PlaybackContext));

            _strixDevice.SetPlaybackData(_strixDevice.PlaybackContext, track);
            await _currentPlayerService.Play(newItem);
            CurrentItem = newItem;
            CurrentItemChanged?.Invoke(this, newItem);
        }

        /// <inheritdoc />
        public Task ToggleShuffleAsync()
        {
            _shuffleState = !_shuffleState;

            ShuffleStateChanged?.Invoke(this, _shuffleState);

            if (!_shuffleState)
            {
                var itemsArray = _originalTrackOrder.ToArray();
                _originalTrackOrder = itemsArray.ToList();

                if (CurrentItem == null)
                {
                    _nextItems = _originalTrackOrder;
                    _prevItems.Clear();
                }
                else
                {
                    var index = _originalTrackOrder.IndexOf(CurrentItem);
                    _nextItems.Clear();
                    _prevItems.Clear();

                    for (int i = index + 1; i < _originalTrackOrder.Count; i++)
                    {
                        _nextItems.Add(_originalTrackOrder[i]);
                    }

                    for (int i = 0; i < index; i++)
                    {
                        _prevItems.Push(_originalTrackOrder[i]);
                    }
                }

                return Task.CompletedTask;
            }

            return ShuffleInternalAsync();
        }

        private Task ShuffleInternalAsync()
        {
            var itemsToShuffle = new List<IMediaSourceConfig>();
            itemsToShuffle.AddRange(_prevItems);
            itemsToShuffle.AddRange(_nextItems);

            if (!_originalTrackOrder.Any())
            {
                _originalTrackOrder.AddRange(_prevItems);

                if (CurrentItem != null)
                    _originalTrackOrder.Add(CurrentItem);

                _originalTrackOrder.AddRange(_nextItems);
            }

            var itemsArray = itemsToShuffle.ToArray();
            itemsArray.Shuffle();
            itemsToShuffle = itemsArray.ToList();

            _nextItems = itemsToShuffle;

            _prevItems.Clear();

            return Task.CompletedTask;
        }

        /// <inheritdoc />
        public Task SetRepeatStateAsync(RepeatState state)
        {
            _repeatState = state;

            RepeatStateChanged?.Invoke(this, _repeatState);

            return Task.CompletedTask;
        }

        /// <inheritdoc />
        public Task ToggleRepeatAsync()
        {
            _repeatState = _repeatState switch
            {
                RepeatState.None => RepeatState.One,
                RepeatState.One => RepeatState.All,
                RepeatState.All => RepeatState.None,
                _ => ThrowHelper.ThrowArgumentOutOfRangeException<RepeatState>(nameof(RepeatState)),
            };

            RepeatStateChanged?.Invoke(this, _repeatState);

            return Task.CompletedTask;
        }

        /// <inheritdoc/>
        public void Dispose()
        {
            DetachEvents();
        }
    }
}<|MERGE_RESOLUTION|>--- conflicted
+++ resolved
@@ -18,11 +18,8 @@
     {
         private readonly Dictionary<string, IAudioPlayerService> _audioPlayerRegistry;
         private readonly Stack<IMediaSourceConfig> _prevItems;
-<<<<<<< HEAD
+        private List<IMediaSourceConfig> _nextItems;
         private List<IMediaSourceConfig> _originalTrackOrder;
-=======
-        private List<IMediaSourceConfig> _nextItems;
->>>>>>> 2fa84f8b
 
         private StrixDevice? _strixDevice;
         private IAudioPlayerService? _currentPlayerService;
