﻿using System;
using System.IO;
using System.Linq;
using System.Threading.Tasks;
using Microsoft.Toolkit.Diagnostics;
using Microsoft.Toolkit.Mvvm.DependencyInjection;
using OwlCore.AbstractStorage;
using OwlCore.AbstractUI.Models;
using StrixMusic.Sdk.Services.FileMetadataManager.MetadataScanner;
using StrixMusic.Sdk.Services.Notifications;

namespace StrixMusic.Sdk.Services.FileMetadataManager
{
<<<<<<< HEAD
    /// <inheritdoc cref="IFileMetadataManager" />
=======
    /// <summary>
    /// The type of files being scanned.
    /// </summary>
    public enum FileScanningType
    {
        /// <summary>
        /// Not currently scanning files.
        /// </summary>
        None,

        /// <summary>
        /// Files containing raw audio.
        /// </summary>
        AudioFiles,

        /// <summary>
        /// Files containing playlist metadata.
        /// </summary>
        Playlists
    }

    /// <inheritdoc />
>>>>>>> b6ba47c1
    public class FileMetadataManager : IFileMetadataManager, IDisposable
    {
        private static string NewGuid() => Guid.NewGuid().ToString();

        private readonly string _instanceId;
        private readonly IFileScanner _fileScanner;
        private readonly AudioMetadataScanner _audioMetadataScanner;
        private readonly PlaylistMetadataScanner _playlistMetadataScanner;
        private readonly INotificationService? _notificationService;

        private Notification? _filesScannedNotification;
        private Notification? _filesFoundNotification;
        private AbstractProgressUIElement? _progressUIElement;

        private FileScanningType _currentScanningType;
        private IFolderData _rootFolder;
        private int _filesFound;
        private int _filesProcessed;

        /// <summary>
        /// Creates a new instance of <see cref="FileMetadataManager"/>.
        /// </summary>
        /// <param name="instanceId">A unique identifier that helps decide where the scanned data is stored.</param>
        /// <param name="rootFolder">The folder where data is scanned.</param>
        public FileMetadataManager(string instanceId, IFolderData rootFolder)
        {
            _instanceId = instanceId;

            _notificationService = Ioc.Default.GetRequiredService<INotificationService>();
            _fileScanner = new DepthFirstFileScanner(rootFolder);
            _audioMetadataScanner = new AudioMetadataScanner(_fileScanner, this);
            _playlistMetadataScanner = new PlaylistMetadataScanner(this, _audioMetadataScanner, _fileScanner);

            Tracks = new TrackRepository(_audioMetadataScanner);
            Playlists = new PlaylistRepository(_playlistMetadataScanner);
            Albums = new AlbumRepository(_audioMetadataScanner, Tracks);
            Artists = new ArtistRepository(_audioMetadataScanner, Tracks);

            _rootFolder = rootFolder;
        }

<<<<<<< HEAD
        /// <inheritdoc />
        public async Task InitAsync()
        {
            Guard.IsFalse(IsInitialized, nameof(IsInitialized));
            IsInitialized = true;

            var dataFolder = await GetDataStorageFolder(_instanceId);

            _fileMetadataScanner.CacheFolder = dataFolder;

            Albums.SetDataFolder(dataFolder);
            Artists.SetDataFolder(dataFolder);
            Tracks.SetDataFolder(dataFolder);
            Playlists.SetDataFolder(dataFolder);

            await Albums.InitAsync();
            await Artists.InitAsync();
            await Tracks.InitAsync();
            await Playlists.InitAsync();

            AttachEvents();
        }

        private void AttachEvents()
        {
            _fileMetadataScanner.FilesFoundCountUpdated += FileMetadataScanner_FilesFoundCountUpdated;
            _fileMetadataScanner.FileDiscoveryCompleted += FileMetadataScanner_FileDiscoveryCompleted;
            _fileMetadataScanner.FilesProcessedCountUpdated += FileMetadataScanner_FilesProcessedCountUpdated;
            _playlistMetadataScanner.PlaylistMetadataScanCompleted += PlaylistMetadataScanner_PlaylistMetadataScanCompleted;
            _playlistMetadataScanner.PlaylistMetadataProcessedFileCountUpdated += PlaylistMetadataScanner_PlaylistMetadataProcessedFileCountUpdated;
            _fileMetadataScanner.FileDiscoveryStarted += FileMetadataScanner_FileDiscoveryStarted;
        }

        private void DetachEvents()
        {
            _fileMetadataScanner.FilesFoundCountUpdated -= FileMetadataScanner_FilesFoundCountUpdated;
            _fileMetadataScanner.FileDiscoveryCompleted -= FileMetadataScanner_FileDiscoveryCompleted;
            _fileMetadataScanner.FilesProcessedCountUpdated -= FileMetadataScanner_FilesProcessedCountUpdated;
            _playlistMetadataScanner.PlaylistMetadataScanCompleted -= PlaylistMetadataScanner_PlaylistMetadataScanCompleted;
            _playlistMetadataScanner.PlaylistMetadataProcessedFileCountUpdated -= PlaylistMetadataScanner_PlaylistMetadataProcessedFileCountUpdated;
            _fileMetadataScanner.FileDiscoveryStarted -= FileMetadataScanner_FileDiscoveryStarted;
        }

=======
>>>>>>> b6ba47c1
        private static async Task<IFolderData> GetDataStorageFolder(string instanceId)
        {
            var primaryFileSystemService = Ioc.Default.GetRequiredService<IFileSystemService>();

            var path = Path.Combine(primaryFileSystemService.RootFolder.Path, instanceId, nameof(FileMetadataManager));

            if (!Directory.Exists(path))
                Directory.CreateDirectory(path);

            var folderData = await primaryFileSystemService.GetFolderFromPathAsync(path);

            Guard.IsNotNull(folderData, nameof(folderData));

            return folderData;
        }

        /// <inheritdoc />
        public async Task InitAsync()
        {
            Guard.IsFalse(IsInitialized, nameof(IsInitialized));
            IsInitialized = true;

            var dataFolder = await GetDataStorageFolder(_instanceId);

            _audioMetadataScanner.CacheFolder = dataFolder;

            Albums.SetDataFolder(dataFolder);
            Artists.SetDataFolder(dataFolder);
            Tracks.SetDataFolder(dataFolder);
            Playlists.SetDataFolder(dataFolder);

            AttachEvents();
        }

        /// <inheritdoc />
        public event EventHandler? ScanningStarted;

        /// <inheritdoc />
        public event EventHandler? ScanningCompleted;

        private void AttachEvents()
        {
            _fileScanner.FilesDiscovered += OnFilesDiscovered;
        }

        private void DetachEvents()
        {
            _fileScanner.FilesDiscovered -= OnFilesDiscovered;
        }

        private void OnFilesDiscovered(object sender, System.Collections.Generic.IEnumerable<IFileData> e)
        {
            FilesFound += e.Count();
        }

        /// <inheritdoc />
        public bool IsInitialized { get; private set; }

        /// <summary>
        /// Keeps the count of found files
        /// </summary>
        public int FilesFound
        {
            get => _filesFound;
            set
            {
                _filesFound = value;
                if (_progressUIElement != null)
                    _progressUIElement.Maximum = value;

                UpdateFilesFoundNotification();
            }
        }

        /// <summary>
        /// Keeps the count of processed file.
        /// </summary>
        public int FilesProcessed
        {
            get => _filesProcessed;
            set
            {
                _filesProcessed = value;

                if (_progressUIElement != null)
                    _progressUIElement.Value = value;

                UpdateFilesScannedNotification();
            }
        }

        /// <inheritdoc />
        public AlbumRepository Albums { get; private set; }

        /// <inheritdoc />
        public ArtistRepository Artists { get; private set; }

        /// <inheritdoc />
        public PlaylistRepository Playlists { get; private set; }

        /// <inheritdoc />
        public TrackRepository Tracks { get; private set; }

        /// <inheritdoc />
        public async Task StartScan()
        {
            if (!IsInitialized)
                await InitAsync();

            ScanningStarted?.Invoke(this, EventArgs.Empty);

            await Albums.InitAsync();
            await Artists.InitAsync();
            await Tracks.InitAsync();
            await Playlists.InitAsync();

            var findingFilesNotif = RaiseFileDiscoveryNotification();
            var discoveredFiles = await _fileScanner.ScanFolder(_rootFolder);
            findingFilesNotif.Dismiss();

            _currentScanningType = FileScanningType.AudioFiles;
            var scanningMusicNotif = RaiseProcessingNotification();
            var fileMetadata = await _audioMetadataScanner.ScanMusicFiles(discoveredFiles);
            scanningMusicNotif.Dismiss();

            // Playlist scanning is disabled until bugs are fixed.
/*            _currentScanningType = FileScanningType.Playlists;
            var scanningPlaylistsNotif = RaiseProcessingNotification();
            await _playlistMetadataScanner.ScanPlaylists(discoveredFiles, fileMetadata);
            scanningPlaylistsNotif.Dismiss();*/

            ScanningCompleted?.Invoke(this, EventArgs.Empty);
        }

        private void UpdateFilesScannedNotification()
        {
            Guard.IsNotNull(_filesScannedNotification, nameof(_filesScannedNotification));

            _filesScannedNotification.AbstractUIElementGroup.Subtitle = $"Scanned {FilesProcessed}/{FilesFound} in {_rootFolder.Path}";
        }

        private void UpdateFilesFoundNotification()
        {
            Guard.IsNotNull(_filesFoundNotification, nameof(_filesFoundNotification));

            _filesFoundNotification.AbstractUIElementGroup.Subtitle = $"Found {FilesFound} in {_rootFolder.Path}";
        }

        private Notification RaiseFileDiscoveryNotification()
        {
            Guard.IsNotNull(_notificationService, nameof(_notificationService));

            var elementGroup = new AbstractUIElementGroup(NewGuid())
            {
                Title = "Discovering files",
                Subtitle = $"Found {FilesFound} in {_rootFolder.Path}",
                Items = { new AbstractProgressUIElement(NewGuid(), null) },
            };

            return _filesFoundNotification = _notificationService.RaiseNotification(elementGroup);
        }

        private Notification RaiseProcessingNotification()
        {
            Guard.IsNotNull(_notificationService, nameof(_notificationService));

            _progressUIElement = new AbstractProgressUIElement(NewGuid(), FilesProcessed, FilesFound);

            var scanningTypeStr = _currentScanningType switch
            {
                FileScanningType.AudioFiles => "music",
                FileScanningType.Playlists => "playlists",
                _ => ThrowHelper.ThrowArgumentOutOfRangeException<string>(),
            };

            var elementGroup = new AbstractUIElementGroup(NewGuid())
            {
                Title = $"Scanning {scanningTypeStr}",
                Subtitle = $"Scanned {FilesProcessed}/{FilesFound} in {_rootFolder.Path}",
                Items = { _progressUIElement },
            };

            return _filesScannedNotification = _notificationService.RaiseNotification(elementGroup);
        }

        private void ReleaseUnmanagedResources()
        {
            DetachEvents();
        }

        /// <inheritdoc />
        public ValueTask DisposeAsync()
        {
            Albums.Dispose();
            Artists.Dispose();
            Playlists.Dispose();
            Tracks.Dispose();

<<<<<<< HEAD
            _fileMetadataScanner.Dispose();
=======
            _fileScanner.Dispose();
>>>>>>> b6ba47c1
            _playlistMetadataScanner.Dispose();

            _filesFoundNotification?.Dismiss();
            _filesScannedNotification?.Dismiss();

            return default;
        }

        /// <inheritdoc cref="Dispose()"/>
        protected virtual void Dispose(bool disposing)
        {
            if (!IsInitialized)
                return;

            if (disposing)
            {
                // dispose any objects you created here
                ReleaseUnmanagedResources();
            }

            IsInitialized = false;
        }

        /// <inheritdoc />
        public void Dispose()
        {
            Dispose(true);
            GC.SuppressFinalize(this);
        }

        /// <inheritdoc />
        ~FileMetadataManager()
        {
            Dispose(false);
        }
    }
}<|MERGE_RESOLUTION|>--- conflicted
+++ resolved
@@ -11,9 +11,6 @@
 
 namespace StrixMusic.Sdk.Services.FileMetadataManager
 {
-<<<<<<< HEAD
-    /// <inheritdoc cref="IFileMetadataManager" />
-=======
     /// <summary>
     /// The type of files being scanned.
     /// </summary>
@@ -35,8 +32,7 @@
         Playlists
     }
 
-    /// <inheritdoc />
->>>>>>> b6ba47c1
+    /// <inheritdoc cref="IFileMetadataManager" />
     public class FileMetadataManager : IFileMetadataManager, IDisposable
     {
         private static string NewGuid() => Guid.NewGuid().ToString();
@@ -78,7 +74,6 @@
             _rootFolder = rootFolder;
         }
 
-<<<<<<< HEAD
         /// <inheritdoc />
         public async Task InitAsync()
         {
@@ -122,8 +117,6 @@
             _fileMetadataScanner.FileDiscoveryStarted -= FileMetadataScanner_FileDiscoveryStarted;
         }
 
-=======
->>>>>>> b6ba47c1
         private static async Task<IFolderData> GetDataStorageFolder(string instanceId)
         {
             var primaryFileSystemService = Ioc.Default.GetRequiredService<IFileSystemService>();
@@ -322,11 +315,7 @@
             Playlists.Dispose();
             Tracks.Dispose();
 
-<<<<<<< HEAD
-            _fileMetadataScanner.Dispose();
-=======
             _fileScanner.Dispose();
->>>>>>> b6ba47c1
             _playlistMetadataScanner.Dispose();
 
             _filesFoundNotification?.Dismiss();
