﻿using System;
using System.Collections.Generic;
using System.Globalization;

namespace StrixMusic.Sdk.Services.FileMetadataManager.Models
{
    /// <summary>
    /// Contains information that describes track, scanned from a single file.
    /// </summary>
    public class TrackMetadata : IFileMetadata
    {
        /// <summary>
        /// The unique identifier for this track.
        /// </summary>
        public string? Id { get; set; }

        /// <summary>
        /// The location of the file.
        /// </summary>
        public Uri? Url { get; set; }

        /// <summary>
        /// The unique identifier for this track's album.
        /// </summary>
        public string? AlbumId { get; set; }

        /// <summary>
        /// The unique identifier(s) for this track's artist(s).
        /// </summary>
        public List<string>? ArtistIds { get; set; }

        /// <summary>
        /// The title of this track.
        /// </summary>
        public string? Title { get; set; }

        /// <summary>
        /// The duration of this track.
        /// </summary>
        public TimeSpan? Duration { get; set; }

        /// <summary>
        /// The track number of this track in the album.
        /// </summary>
        public uint? TrackNumber { get; set; }

        /// <summary>
        /// The disk this track is present on.
        /// </summary>
        public uint? DiscNumber { get; set; }

        /// <summary>
        /// The language of this track.
        /// </summary>
        public CultureInfo? Language { get; set; }

        /// <summary>
        /// The lyrics for this track.
        /// </summary>
        public Lyrics? Lyrics { get; set; }

        /// <summary>
<<<<<<< HEAD
        /// The external link associated with this track.
        /// </summary>
        public Uri? Url { get; set; }

        /// <summary>
        /// The unique identifier(s) for this track's image(s).
=======
        /// The path to the album artwork for this track.
>>>>>>> c08cae8b
        /// </summary>
        public List<string>? ImageIds { get; set; }

        /// <summary>
        /// The description of this track.
        /// </summary>
        public string? Description { get; set; }

        /// <summary>
        /// The genres of this track.
        /// </summary>
        public List<string>? Genres { get; set; }

        /// <summary>
        /// The year this track was released.
        /// </summary>
        public uint? Year { get; set; }
    }
}<|MERGE_RESOLUTION|>--- conflicted
+++ resolved
@@ -60,16 +60,7 @@
         public Lyrics? Lyrics { get; set; }
 
         /// <summary>
-<<<<<<< HEAD
-        /// The external link associated with this track.
-        /// </summary>
-        public Uri? Url { get; set; }
-
-        /// <summary>
         /// The unique identifier(s) for this track's image(s).
-=======
-        /// The path to the album artwork for this track.
->>>>>>> c08cae8b
         /// </summary>
         public List<string>? ImageIds { get; set; }
 
