--- conflicted
+++ resolved
@@ -31,13 +31,9 @@
     internal class PlaylistMetadataFileHelper : IAsyncInit, IDisposable
     {
         private readonly IFolderData _rootFolder;
-<<<<<<< HEAD
         private readonly FileMetadataScanner _fileMetadataManager;
         private readonly ConcurrentDictionary<string, TrackMetadata> _inMemoryMetadata;
         private readonly SemaphoreSlim _storageMutex;
-=======
-        private readonly ITrackRepository? _trackRepository;
->>>>>>> 644ba986
 
         /// <summary>
         /// Creates a new instance of <see cref="PlaylistMetadataFileHelper"/>.
@@ -49,12 +45,8 @@
             _storageMutex = new SemaphoreSlim(1, 1);
             _inMemoryMetadata = new ConcurrentDictionary<string, TrackMetadata>();
 
-<<<<<<< HEAD
             _fileMetadataManager.FileMetadataAdded += FileMetadataManager_FileMetadataAdded;
             _fileMetadataManager.FileMetadataRemoved += FileMetadataScanner_FileMetadataRemoved;
-=======
-            //_trackRepository = Ioc.Default.GetRequiredService<ITrackRepository>();
->>>>>>> 644ba986
         }
 
         /// <inheritdoc />
@@ -871,14 +863,7 @@
         /// <inheritdoc cref="Dispose()"/>
         protected virtual void Dispose(bool disposing)
         {
-<<<<<<< HEAD
-            Guard.IsTrue(IsInitialized, nameof(IsInitialized));
-=======
-            if (_trackRepository is null)
-                return null;
-
             var tracks = await _trackRepository.GetTracks(0, -1);
->>>>>>> 644ba986
 
             ReleaseUnmanagedResources();
             if (disposing)
