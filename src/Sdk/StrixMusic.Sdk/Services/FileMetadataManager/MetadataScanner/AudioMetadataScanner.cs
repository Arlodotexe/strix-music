--- conflicted
+++ resolved
@@ -81,7 +81,6 @@
         /// </summary>
         public event EventHandler<IEnumerable<FileMetadata>>? FileScanCompleted;
 
-<<<<<<< HEAD
         /// <summary>
         /// Raised when images from files are discovered/resized.
         /// </summary>
@@ -90,8 +89,6 @@
         /// <inheritdoc/>
         public bool IsInitialized { get; set; }
 
-=======
->>>>>>> c08cae8b
         /// <summary>
         /// The folder to use for storing file metadata.
         /// </summary>
@@ -342,68 +339,8 @@
                     return null;
 
                 if (tags.Pictures != null)
-<<<<<<< HEAD
                     _ = HandleImagesAsync(fileData.Path, tags.Pictures);
                 
-=======
-                {
-                    var albumArt = GetAlbumArt(tags.Pictures);
-
-                    if (albumArt != null)
-                    {
-                        byte[] imageData = albumArt.Data.Data;
-
-                        try
-                        {
-                            var imageFile = await CacheFolder.CreateFileAsync($"{fileData.Path.HashMD5Fast()}.png", CreationCollisionOption.ReplaceExisting);
-
-                            /*                            using var imgStream = new MemoryStream(imageData);
-                                                        using (Image image = Image.Load(imgStream))
-                                                        {
-                                                            image.Mutate(x => x.Resize(new ResizeOptions()
-                                                            {
-                                                                Mode = ResizeMode.Min,
-                                                                Size = new Size(150),
-                                                            }));
-
-                                                            image.SaveAsPng(imgStream);
-                                                        }*/
-
-                            await imageFile.WriteAllBytesAsync(imageData);
-
-                            imagePath = imageFile.Path;
-                        }
-                        catch (FileLoadException)
-                        {
-                            // Catch "The file is in use." error.
-                        }
-                    }
-
-                    var artistPic = GetArtistArt(tags.Pictures);
-
-                    if (artistPic?.Type == albumArt?.Type)
-                    {
-                        artistImagePath = imagePath;
-                    }
-                    else if (artistPic != null)
-                    {
-                        byte[] imageData = artistPic.Data.Data;
-
-                        try
-                        {
-                            var imageFile = await CacheFolder.CreateFileAsync($"{fileData.Path.HashMD5Fast()}_artist.thumb", CreationCollisionOption.ReplaceExisting);
-                            await imageFile.WriteAllBytesAsync(imageData);
-
-                            artistImagePath = imageFile.Path;
-                        }
-                        catch (FileLoadException)
-                        {
-                            // Catch "The file is in use." error.
-                        }
-                    }
-                }
-
->>>>>>> c08cae8b
                 return new FileMetadata
                 {
                     AlbumMetadata = new AlbumMetadata
@@ -419,13 +356,8 @@
                     },
                     TrackMetadata = new TrackMetadata
                     {
-<<<<<<< HEAD
-                        Source = new Uri(fileData.Path),
+                        Url = new Uri(fileData.Path),
                         ImageIds = new List<string>(),
-=======
-                        Url = new Uri(fileData.Path),
-                        ImagePath = imagePath,
->>>>>>> c08cae8b
                         Description = tags.Description,
                         Title = tags.Title,
                         DiscNumber = tags.Disc,
@@ -651,7 +583,6 @@
                 FileScanCompleted?.Invoke(this, _allFileMetadata);
         }
 
-<<<<<<< HEAD
         private async Task HandleImagesChangedAsync()
         {
             if (!await Flow.Debounce(_emitImagesDebouncerId, TimeSpan.FromSeconds(1)))
@@ -683,30 +614,6 @@
             _imageBatchLock.Release();
         }
 
-        private void ReleaseUnmanagedResources()
-        {
-            DetachEvents();
-        }
-
-        /// <inheritdoc cref="Dispose()"/>
-        protected virtual void Dispose(bool disposing)
-        {
-            if (!IsInitialized)
-                return;
-
-            if (disposing)
-            {
-                // dispose any objects you created here
-                ReleaseUnmanagedResources();
-
-                _scanningCancellationTokenSource?.Cancel();
-            }
-
-            IsInitialized = false;
-        }
-
-=======
->>>>>>> c08cae8b
         /// <inheritdoc />
         public void Dispose()
         {
