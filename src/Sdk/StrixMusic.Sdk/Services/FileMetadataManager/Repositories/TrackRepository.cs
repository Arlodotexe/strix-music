﻿using System;
using System.Collections.Concurrent;
using System.Collections.Generic;
using System.Linq;
using System.Threading;
using System.Threading.Tasks;
using MessagePack;
using Microsoft.Toolkit.Diagnostics;
using OwlCore;
using OwlCore.AbstractStorage;
using OwlCore.Events;
using OwlCore.Extensions;
using StrixMusic.Sdk.Services.FileMetadataManager.MetadataScanner;
using StrixMusic.Sdk.Services.FileMetadataManager.Models;

namespace StrixMusic.Sdk.Services.FileMetadataManager
{
    /// <summary>
    /// The service that helps in interacting with the saved file core track information.
    /// </summary>
    public class TrackRepository : ITrackRepository
    {
        private const string TRACK_DATA_FILENAME = "TrackData.bin";

        private readonly ConcurrentDictionary<string, TrackMetadata> _inMemoryMetadata;
        private readonly SemaphoreSlim _storageMutex;
        private readonly FileMetadataScanner _fileMetadataScanner;
        private readonly string _debouncerId;
        private IFolderData? _folderData;

        /// <summary>
        /// Creates a new instance for <see cref="TrackRepository"/>.
        /// </summary>
        ///  <param name="fileMetadataScanner">The file scanner instance to source metadata from.</param>
        public TrackRepository(FileMetadataScanner fileMetadataScanner)
        {
            Guard.IsNotNull(fileMetadataScanner, nameof(fileMetadataScanner));

            _inMemoryMetadata = new ConcurrentDictionary<string, TrackMetadata>();
            _fileMetadataScanner = fileMetadataScanner;
            _storageMutex = new SemaphoreSlim(1, 1);
            _debouncerId = Guid.NewGuid().ToString();

            AttachEvents();
        }

        /// <inheritdoc />
        public async Task InitAsync()
        {
            Guard.IsFalse(IsInitialized, nameof(IsInitialized));
            IsInitialized = true;

            //await LoadDataFromDisk();
        }

        private void AttachEvents()
        {
            _fileMetadataScanner.FileMetadataAdded += FileMetadataScanner_FileMetadataAdded;
            _fileMetadataScanner.FileMetadataRemoved += FileMetadataScanner_FileMetadataRemoved;
        }

        private void DetachEvents()
        {
            _fileMetadataScanner.FileMetadataAdded -= FileMetadataScanner_FileMetadataAdded;
            _fileMetadataScanner.FileMetadataRemoved -= FileMetadataScanner_FileMetadataRemoved;
        }

        private async void FileMetadataScanner_FileMetadataRemoved(object sender, FileMetadata e)
        {
            // Remove tracks
            if (e.TrackMetadata != null)
            {
                Guard.IsNotNullOrWhiteSpace(e.TrackMetadata.Id, nameof(e.TrackMetadata.Id));

<<<<<<< HEAD
                if (!_trackMetadatas?.Any(c =>
                    c.Id?.Equals(trackMetadata.Id ?? string.Empty, StringComparison.OrdinalIgnoreCase) ??
                    false) ?? false)
=======
                await _storageMutex.WaitAsync();
                var removed = _inMemoryMetadata.TryRemove(e.TrackMetadata.Id, out _);
                _storageMutex.Release();

                if (removed)
                {
                    MetadataRemoved?.Invoke(this, e.TrackMetadata);
                    _ = CommitChangesAsync();
                }
            }

            // No need to update tracks with removed album IDs.
            // The album exists as long as any tracks from the album still exist, so it's handled in the AlbumRepository.

            // Update tracks with removed artist IDs 
            foreach (var data in _inMemoryMetadata.Values)
            {
                if (e.ArtistMetadata != null)
>>>>>>> d460ecbb
                {
                    Guard.IsNotNullOrWhiteSpace(e.ArtistMetadata.Id, nameof(e.ArtistMetadata.Id));

                    if (data?.ArtistIds?.Contains(e.ArtistMetadata.Id) ?? false)
                    {
                        data.ArtistIds.Remove(e.ArtistMetadata.Id);

                        MetadataUpdated?.Invoke(this, data);
                        _ = CommitChangesAsync();
                    }
                }
            }
        }

        private async void FileMetadataScanner_FileMetadataAdded(object sender, FileMetadata e)
        {
            // Add track metadata
            if (e.TrackMetadata != null)
            {
                Guard.IsNotNullOrWhiteSpace(e.TrackMetadata.Id, nameof(e.TrackMetadata.Id));
                Guard.IsNotNullOrWhiteSpace(e.AlbumMetadata?.Id, nameof(e.AlbumMetadata.Id));
                Guard.IsNotNullOrWhiteSpace(e.ArtistMetadata?.Id, nameof(e.ArtistMetadata.Id));

                e.TrackMetadata.AlbumId = e.AlbumMetadata.Id;
                e.TrackMetadata.ArtistIds = e.ArtistMetadata.Id.IntoList();

                await _storageMutex.WaitAsync();

                if (!_inMemoryMetadata.TryAdd(e.TrackMetadata.Id, e.TrackMetadata))
                    ThrowHelper.ThrowInvalidOperationException($"Tried adding an item that already exists in {nameof(_inMemoryMetadata)}");

                _storageMutex.Release();

                MetadataAdded?.Invoke(this, e.TrackMetadata);
            }

            _ = CommitChangesAsync();
        }

        /// <inheritdoc />
        public event EventHandler<TrackMetadata>? MetadataUpdated;

        /// <inheritdoc />
        public event EventHandler<TrackMetadata>? MetadataAdded;

        /// <inheritdoc />
        public event EventHandler<TrackMetadata>? MetadataRemoved;

        /// <inheritdoc />
        public event CollectionChangedEventHandler<(TrackMetadata Track, ArtistMetadata Artist)>? ArtistItemsChanged;

        /// <inheritdoc />
        public bool IsInitialized { get; private set; }

        /// <summary>
        /// Sets the root folder to operate in when saving data.
        /// </summary>
        /// <param name="rootFolder">The root folder to work in.</param>
        public void SetDataFolder(IFolderData rootFolder)
        {
            _folderData = rootFolder;
        }

        /// <inheritdoc />
        public async Task AddOrUpdateTrack(TrackMetadata trackMetadata)
        {
            Guard.IsNotNullOrWhiteSpace(trackMetadata.Id, nameof(trackMetadata.Id));

            var isUpdate = false;

            await _storageMutex.WaitAsync();

            _inMemoryMetadata.AddOrUpdate(
                trackMetadata.Id,
                addValueFactory: id =>
                {
                    isUpdate = false;
                    return trackMetadata;
                },
                updateValueFactory: (id, existing) =>
                {
                    isUpdate = true;
                    return trackMetadata;
                });

            _storageMutex.Release();

            await CommitChangesAsync();

            if (isUpdate)
                MetadataUpdated?.Invoke(this, trackMetadata);
            else
                MetadataAdded?.Invoke(this, trackMetadata);
        }

        /// <inheritdoc />
        public async Task RemoveTrack(TrackMetadata trackMetadata)
        {
            Guard.IsNotNullOrWhiteSpace(trackMetadata.Id, nameof(trackMetadata.Id));

            await _storageMutex.WaitAsync();
            var removed = _inMemoryMetadata.TryRemove(trackMetadata.Id, out _);
            _storageMutex.Release();

            if (removed)
            {
                await CommitChangesAsync();
                MetadataRemoved?.Invoke(this, trackMetadata);
            }
        }

        /// <inheritdoc />
        public Task<TrackMetadata?> GetTrackById(string id)
        {
            _inMemoryMetadata.TryGetValue(id, out var trackMetadata);

            return Task.FromResult<TrackMetadata?>(trackMetadata);
        }

<<<<<<< HEAD
        /// <summary>
        /// Gets the <see cref="TrackMetadata"/> by specific <see cref="TrackMetadata"/> id. 
        /// </summary>
        /// <param name="id">The ids of the corresponding <see cref="TrackMetadata"/></param>
        /// <returns>If found return <see cref="TrackMetadata"/> otherwise returns null.</returns>
        public async Task<IReadOnlyList<TrackMetadata>?> GetTrackMetadataByIds(List<string> ids)
        {
            var allTracks = await GetTrackMetadata(0, -1);

            return allTracks.Count > 0 ? allTracks.Where(c => ids.Contains(c.Id ?? string.Empty)).ToList() : null;
        }

        /// <summary>
        /// Gets the filtered tracks by artist ids.
        /// </summary>
        /// <param name="artistId">The artist Id.</param>
        /// <param name="offset">The starting index for retrieving items.</param>
        /// <param name="limit">The maximum number of items to return.</param>
        /// <returns>The filtered <see cref="IReadOnlyList{ArtistMetadata}"/>></returns>
=======
        /// <inheritdoc />
        public Task<IReadOnlyList<TrackMetadata>> GetTracks(int offset, int limit)
        {
            var allTracks = _inMemoryMetadata.Values.OrderBy(c => c.TrackNumber).ToList();

            if (limit == -1)
                return Task.FromResult<IReadOnlyList<TrackMetadata>>(allTracks.GetRange(offset, allTracks.Count - offset));

            return Task.FromResult<IReadOnlyList<TrackMetadata>>(allTracks.GetRange(offset, limit));
        }

        /// <inheritdoc />
>>>>>>> d460ecbb
        public async Task<IReadOnlyList<TrackMetadata>> GetTracksByArtistId(string artistId, int offset, int limit)
        {
            var tracks = await GetTracks(offset, -1);
            var filteredTracks = new List<TrackMetadata>();

            foreach (var item in tracks)
            {
                Guard.IsNotNull(item.ArtistIds, nameof(item.ArtistIds));
                Guard.HasSizeGreaterThan(item.ArtistIds, 0, nameof(TrackMetadata.ArtistIds));

                if (item.ArtistIds.Contains(artistId))
                    filteredTracks.Add(item);
            }

            return filteredTracks.GetRange(offset, limit).ToList();
        }

        /// <inheritdoc />
        public async Task<IReadOnlyList<TrackMetadata>> GetTracksByAlbumId(string albumId, int offset, int limit)
        {
            var filteredTracks = new List<TrackMetadata>();

            var tracks = await GetTracks(offset, -1);

            foreach (var item in tracks)
            {
                Guard.IsNotNull(item.AlbumId, nameof(item.AlbumId));

                if (item.AlbumId == albumId)
                    filteredTracks.Add(item);
            }

            return filteredTracks.Skip(offset).Take(limit).ToList();
        }

        /// <summary>
        /// Gets the existing repo data stored on disk.
        /// </summary>
        /// <returns>The <see cref="TrackMetadata"/> collection.</returns>
        private async Task LoadDataFromDisk()
        {
            Guard.IsNotNull(_folderData, nameof(_folderData));

            var fileData = await _folderData.CreateFileAsync(TRACK_DATA_FILENAME, CreationCollisionOption.OpenIfExists);

            Guard.IsNotNull(fileData, nameof(fileData));

            using var stream = await fileData.GetStreamAsync(FileAccessMode.ReadWrite);
            var bytes = await stream.ToBytesAsync();

            if (bytes.Length == 0)
                return;

            var data = MessagePackSerializer.Deserialize<List<TrackMetadata>>(bytes, MessagePack.Resolvers.ContractlessStandardResolver.Options);

            await _storageMutex.WaitAsync();

            foreach (var item in data)
            {
                Guard.IsNotNullOrWhiteSpace(item?.Id, nameof(item.Id));

                if (!_inMemoryMetadata.TryAdd(item.Id, item))
                    ThrowHelper.ThrowInvalidOperationException($"Item already added to {nameof(_inMemoryMetadata)}");
            }

            _storageMutex.Release();
        }

        private async Task CommitChangesAsync()
        {
            if (!await Flow.Debounce(_debouncerId, TimeSpan.FromSeconds(5)) || _inMemoryMetadata.IsEmpty)
                return;

            await _storageMutex.WaitAsync();

            Guard.IsNotNull(_folderData, nameof(_folderData));
            var bytes = MessagePackSerializer.Serialize(_inMemoryMetadata.ToList(), MessagePack.Resolvers.ContractlessStandardResolver.Options);

            var fileData = await _folderData.CreateFileAsync(TRACK_DATA_FILENAME, CreationCollisionOption.OpenIfExists);
            await fileData.WriteAllBytesAsync(bytes);

            _storageMutex.Release();
        }

        private void ReleaseUnmanagedResources()
        {
            DetachEvents();
        }

        /// <inheritdoc cref="Dispose()"/>
        protected virtual void Dispose(bool disposing)
        {
            Guard.IsTrue(IsInitialized, nameof(IsInitialized));

            ReleaseUnmanagedResources();
            if (disposing)
            {
                _inMemoryMetadata.Clear();
                _storageMutex.Dispose();
            }

            IsInitialized = false;
        }

        /// <inheritdoc />
        public void Dispose()
        {
            Dispose(true);
            GC.SuppressFinalize(this);
        }

        /// <inheritdoc />
        ~TrackRepository()
        {
            Dispose(false);
        }
    }
}<|MERGE_RESOLUTION|>--- conflicted
+++ resolved
@@ -72,11 +72,6 @@
             {
                 Guard.IsNotNullOrWhiteSpace(e.TrackMetadata.Id, nameof(e.TrackMetadata.Id));
 
-<<<<<<< HEAD
-                if (!_trackMetadatas?.Any(c =>
-                    c.Id?.Equals(trackMetadata.Id ?? string.Empty, StringComparison.OrdinalIgnoreCase) ??
-                    false) ?? false)
-=======
                 await _storageMutex.WaitAsync();
                 var removed = _inMemoryMetadata.TryRemove(e.TrackMetadata.Id, out _);
                 _storageMutex.Release();
@@ -95,7 +90,6 @@
             foreach (var data in _inMemoryMetadata.Values)
             {
                 if (e.ArtistMetadata != null)
->>>>>>> d460ecbb
                 {
                     Guard.IsNotNullOrWhiteSpace(e.ArtistMetadata.Id, nameof(e.ArtistMetadata.Id));
 
@@ -215,27 +209,6 @@
             return Task.FromResult<TrackMetadata?>(trackMetadata);
         }
 
-<<<<<<< HEAD
-        /// <summary>
-        /// Gets the <see cref="TrackMetadata"/> by specific <see cref="TrackMetadata"/> id. 
-        /// </summary>
-        /// <param name="id">The ids of the corresponding <see cref="TrackMetadata"/></param>
-        /// <returns>If found return <see cref="TrackMetadata"/> otherwise returns null.</returns>
-        public async Task<IReadOnlyList<TrackMetadata>?> GetTrackMetadataByIds(List<string> ids)
-        {
-            var allTracks = await GetTrackMetadata(0, -1);
-
-            return allTracks.Count > 0 ? allTracks.Where(c => ids.Contains(c.Id ?? string.Empty)).ToList() : null;
-        }
-
-        /// <summary>
-        /// Gets the filtered tracks by artist ids.
-        /// </summary>
-        /// <param name="artistId">The artist Id.</param>
-        /// <param name="offset">The starting index for retrieving items.</param>
-        /// <param name="limit">The maximum number of items to return.</param>
-        /// <returns>The filtered <see cref="IReadOnlyList{ArtistMetadata}"/>></returns>
-=======
         /// <inheritdoc />
         public Task<IReadOnlyList<TrackMetadata>> GetTracks(int offset, int limit)
         {
@@ -248,7 +221,6 @@
         }
 
         /// <inheritdoc />
->>>>>>> d460ecbb
         public async Task<IReadOnlyList<TrackMetadata>> GetTracksByArtistId(string artistId, int offset, int limit)
         {
             var tracks = await GetTracks(offset, -1);
