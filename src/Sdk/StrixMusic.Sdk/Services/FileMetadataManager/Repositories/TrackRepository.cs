--- conflicted
+++ resolved
@@ -56,14 +56,10 @@
                 return;
             }
 
-<<<<<<< HEAD
-            //await LoadDataFromDisk();
-=======
             await LoadDataFromDisk();
 
             IsInitialized = true;
             _initMutex.Release();
->>>>>>> df27d793
         }
 
         /// <inheritdoc />
