--- conflicted
+++ resolved
@@ -177,23 +177,9 @@
             Guard.IsNotNull(_fileSystemService, nameof(_fileSystemService));
             Guard.IsNotNull(_pathToMetadataFile, nameof(_pathToMetadataFile));
             Guard.IsNotNull(_folderData, nameof(_folderData));
-<<<<<<< HEAD
-
-            IFileData? fileData;
-
-            if (!await _fileSystemService.FileExistsAsync(_pathToMetadataFile))
-                fileData = await _folderData.CreateFileAsync(PLAYLIST_DATA_FILENAME); // creates the file and closes the file stream.
-            else fileData = await _folderData.GetFileAsync(PLAYLIST_DATA_FILENAME);
-=======
             
             var fileData = await _folderData.CreateFileAsync(PLAYLIST_DATA_FILENAME, CreationCollisionOption.OpenIfExists);
         }
->>>>>>> d460ecbb
-
-            Guard.IsNotNull(fileData, nameof(fileData));
-
-            // NOTE: Make sure you have already scanned the file metadata.
-            var metadata = await _fileMetadataScanner.GetUniquePlaylistsMetadata();
 
             if (metadata != null && metadata.Count > 0)
             {
