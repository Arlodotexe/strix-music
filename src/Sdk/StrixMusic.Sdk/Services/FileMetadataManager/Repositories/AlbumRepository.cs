﻿using System;
using System.Collections.Concurrent;
using System.Collections.Generic;
using System.Linq;
using System.Threading;
using System.Threading.Tasks;
using MessagePack;
using Microsoft.Toolkit.Diagnostics;
using OwlCore;
using OwlCore.AbstractStorage;
using OwlCore.Events;
using OwlCore.Extensions;
using StrixMusic.Sdk.Services.FileMetadataManager.MetadataScanner;
using StrixMusic.Sdk.Services.FileMetadataManager.Models;

namespace StrixMusic.Sdk.Services.FileMetadataManager
{
    /// <inheritdoc />
    public class AlbumRepository : IAlbumRepository
    {
        private const string ALBUM_DATA_FILENAME = "AlbumData.bin";

        private readonly ConcurrentDictionary<string, AlbumMetadata> _inMemoryMetadata;
        private readonly SemaphoreSlim _storageMutex;
<<<<<<< HEAD
        private readonly SemaphoreSlim _initMutex;
        private readonly FileMetadataScanner _fileMetadataScanner;
=======
        private readonly AudioMetadataScanner _audioMetadataScanner;
>>>>>>> b6ba47c1
        private readonly TrackRepository _trackRepository;
        private readonly string _debouncerId;
        private IFolderData? _folderData;

        /// <summary>
        /// Creates a new instance of <see cref="AlbumRepository"/>.
        /// </summary>
        ///  <param name="audioMetadataScanner">The file scanner instance to source metadata from.</param>
        /// <param name="trackRepository">A <see cref="TrackRepository"/> that references the same set of data as this <see cref="AlbumMetadata"/>.</param>
        internal AlbumRepository(AudioMetadataScanner audioMetadataScanner, TrackRepository trackRepository)
        {
            Guard.IsNotNull(audioMetadataScanner, nameof(audioMetadataScanner));

            _audioMetadataScanner = audioMetadataScanner;
            _trackRepository = trackRepository;

            _inMemoryMetadata = new ConcurrentDictionary<string, AlbumMetadata>();
            _audioMetadataScanner = audioMetadataScanner;
            _storageMutex = new SemaphoreSlim(1, 1);
            _initMutex = new SemaphoreSlim(1, 1);
            _debouncerId = Guid.NewGuid().ToString();

            AttachEvents();
        }

        /// <inheritdoc />
        public async Task InitAsync()
        {
            await _initMutex.WaitAsync();
            if (IsInitialized)
            {
                _initMutex.Release();
                return;
            }

            await LoadDataFromDisk();

            IsInitialized = true;
            _initMutex.Release();
        }

        /// <inheritdoc />
        public event EventHandler<IEnumerable<AlbumMetadata>>? MetadataUpdated;

        /// <inheritdoc />
        public event EventHandler<IEnumerable<AlbumMetadata>>? MetadataAdded;

        /// <inheritdoc />
        public event EventHandler<IEnumerable<AlbumMetadata>>? MetadataRemoved;

        /// <inheritdoc />
        public event CollectionChangedEventHandler<(AlbumMetadata Album, ArtistMetadata Artist)>? ArtistItemsChanged;

        /// <inheritdoc />
        public event CollectionChangedEventHandler<(AlbumMetadata Album, TrackMetadata Track)>? TracksChanged;

        private void AttachEvents()
        {
            _audioMetadataScanner.FileMetadataAdded += FileMetadataScanner_FileMetadataAdded;
            _audioMetadataScanner.FileMetadataRemoved += FileMetadataScanner_FileMetadataRemoved;
        }

        private void DetachEvents()
        {
            _audioMetadataScanner.FileMetadataAdded -= FileMetadataScanner_FileMetadataAdded;
            _audioMetadataScanner.FileMetadataRemoved -= FileMetadataScanner_FileMetadataRemoved;
        }

        private async void FileMetadataScanner_FileMetadataRemoved(object sender, IEnumerable<FileMetadata> e)
        {
            var removedAlbums = new List<AlbumMetadata>();

            var removedArtistItems = new List<CollectionChangedItem<(AlbumMetadata Album, ArtistMetadata Artist)>>();
            var removedTrackItems = new List<CollectionChangedItem<(AlbumMetadata Album, TrackMetadata Track)>>();

            // Remove album
            foreach (var metadata in e)
            {
                if (metadata.AlbumMetadata != null)
                {
                    Guard.IsNotNullOrWhiteSpace(metadata.AlbumMetadata.Id, nameof(metadata.AlbumMetadata.Id));

                    // If all tracks with this artist have been removed, we can safely remove this artist.
                    var tracksWithAlbum = await _trackRepository.GetTracksByAlbumId(metadata.AlbumMetadata.Id, 0, -1);
                    if (tracksWithAlbum.Count == 0)
                    {
                        await _storageMutex.WaitAsync();
                        var removed = _inMemoryMetadata.TryRemove(metadata.AlbumMetadata.Id, out _);
                        _storageMutex.Release();

                        removedAlbums.Add(metadata.AlbumMetadata);

                        if (!removed)
                            ThrowHelper.ThrowInvalidOperationException($"Unable to remove metadata from {nameof(_inMemoryMetadata)}");
                    }
                }
            }

            if (removedAlbums.Count > 0)
            {
                MetadataRemoved?.Invoke(this, removedAlbums);
                _ = CommitChangesAsync();
            }
        }

        private async void FileMetadataScanner_FileMetadataAdded(object sender, IEnumerable<FileMetadata> e)
        {
            var addedAlbums = new List<AlbumMetadata>();
            var updatedAlbums = new List<AlbumMetadata>();

            var updatedArtistItems = new List<CollectionChangedItem<(AlbumMetadata, ArtistMetadata)>>();
            var addedTrackItems = new List<CollectionChangedItem<(AlbumMetadata, TrackMetadata)>>();

            foreach (var metadata in e)
            {
                // Add new or update existing album, with the given artist and track ID.
                if (metadata.AlbumMetadata != null)
                {
                    Guard.IsNotNullOrWhiteSpace(metadata.AlbumMetadata.Id, nameof(metadata.AlbumMetadata.Id));
                    Guard.IsNotNullOrWhiteSpace(metadata.TrackMetadata?.Id, nameof(metadata.TrackMetadata.Id));
                    Guard.IsNotNullOrWhiteSpace(metadata.ArtistMetadata?.Id, nameof(metadata.ArtistMetadata.Id));

                    var albumExists = true;
                    await _storageMutex.WaitAsync();

                    var workingMetadata = _inMemoryMetadata.GetOrAdd(metadata.AlbumMetadata.Id, key =>
                    {
                        albumExists = false;
                        return metadata.AlbumMetadata;
                    });

                    _storageMutex.Release();

                    workingMetadata.ArtistIds ??= new List<string>();
                    workingMetadata.TrackIds ??= new List<string>();

                    var newArtist = !workingMetadata.ArtistIds.Contains(metadata.ArtistMetadata.Id);

                    workingMetadata.ArtistIds.Add(metadata.ArtistMetadata.Id);
                    workingMetadata.TrackIds.Add(metadata.TrackMetadata.Id);

                    if (albumExists)
                        updatedAlbums.Add(workingMetadata);
                    else
                        addedAlbums.Add(workingMetadata);

                    if (newArtist)
                        updatedArtistItems.Add(new CollectionChangedItem<(AlbumMetadata, ArtistMetadata)>((workingMetadata, metadata.ArtistMetadata), updatedAlbums.Count));

                    addedTrackItems.Add(new CollectionChangedItem<(AlbumMetadata, TrackMetadata)>((workingMetadata, metadata.TrackMetadata), addedTrackItems.Count));
                }
            }

            if (updatedArtistItems.Count > 0)
                ArtistItemsChanged?.Invoke(this, updatedArtistItems, Array.Empty<CollectionChangedItem<(AlbumMetadata, ArtistMetadata)>>());

            if (addedTrackItems.Count > 0)
                TracksChanged?.Invoke(this, addedTrackItems, Array.Empty<CollectionChangedItem<(AlbumMetadata, TrackMetadata)>>());

            if (updatedAlbums.Count > 0)
                MetadataUpdated?.Invoke(this, updatedAlbums);

            if (addedAlbums.Count > 0)
                MetadataAdded?.Invoke(this, addedAlbums);

            _ = CommitChangesAsync();
        }

        /// <inheritdoc />
        public bool IsInitialized { get; private set; }

        /// <summary>
        /// Sets the root folder to operate in when saving data.
        /// </summary>
        /// <param name="rootFolder">The root folder to save data in.</param>
        public void SetDataFolder(IFolderData rootFolder)
        {
            _folderData = rootFolder;
        }

        /// <inheritdoc />
        public Task<int> GetItemCount()
        {
            return Task.FromResult(_inMemoryMetadata.Count);
        }

        /// <inheritdoc />
        public async Task AddOrUpdateAlbum(AlbumMetadata albumMetadata)
        {
            Guard.IsNotNullOrWhiteSpace(albumMetadata.Id, nameof(albumMetadata.Id));

            var isUpdate = false;
            await _storageMutex.WaitAsync();

            _inMemoryMetadata.AddOrUpdate(
                albumMetadata.Id,
                addValueFactory: id =>
                {
                    isUpdate = false;
                    return albumMetadata;
                },
                updateValueFactory: (id, existing) =>
                {
                    isUpdate = true;
                    return albumMetadata;
                });

            _storageMutex.Release();

            _ = CommitChangesAsync();

            if (isUpdate)
                MetadataUpdated?.Invoke(this, albumMetadata.IntoList());
            else
                MetadataAdded?.Invoke(this, albumMetadata.IntoList());

        }

        /// <inheritdoc />
        public async Task RemoveAlbum(AlbumMetadata albumMetadata)
        {
            Guard.IsNotNullOrWhiteSpace(albumMetadata.Id, nameof(albumMetadata.Id));

            await _storageMutex.WaitAsync();
            var removed = _inMemoryMetadata.TryRemove(albumMetadata.Id, out _);
            _storageMutex.Release();

            if (removed)
            {
                _ = CommitChangesAsync();
                MetadataRemoved?.Invoke(this, albumMetadata.IntoList());
            }
        }

        /// <inheritdoc />
        public Task<AlbumMetadata?> GetAlbumById(string id)
        {
            _inMemoryMetadata.TryGetValue(id, out var metadata);
            return Task.FromResult<AlbumMetadata?>(metadata);
        }

        /// <inheritdoc />
        public Task<IReadOnlyList<AlbumMetadata>> GetAlbums(int offset, int limit)
        {
            var allAlbums = _inMemoryMetadata.Values.ToList();

            if (limit == -1)
                return Task.FromResult<IReadOnlyList<AlbumMetadata>>(allAlbums.GetRange(offset, allAlbums.Count - offset));

            return Task.FromResult<IReadOnlyList<AlbumMetadata>>(allAlbums.GetRange(offset, limit));
        }

        /// <inheritdoc />
        public async Task<IReadOnlyList<AlbumMetadata>> GetAlbumsByArtistId(string artistId, int offset, int limit)
        {
            var allArtists = await GetAlbums(offset, -1);
            var results = new List<AlbumMetadata>();

            foreach (var item in allArtists)
            {
                Guard.IsNotNull(item.ArtistIds, nameof(item.ArtistIds));
                Guard.HasSizeGreaterThan(item.ArtistIds, 0, nameof(AlbumMetadata.ArtistIds));

                if (item.ArtistIds.Contains(artistId))
                    results.Add(item);
            }

            return results.GetRange(offset, limit).ToList();
        }

        /// <summary>
        /// Gets the existing repo data stored on disk.
        /// </summary>
        /// <returns>The <see cref="TrackMetadata"/> collection.</returns>
        private async Task LoadDataFromDisk()
        {
            Guard.IsEmpty((ICollection<KeyValuePair<string, AlbumMetadata>>)_inMemoryMetadata, nameof(_inMemoryMetadata));
            Guard.IsNotNull(_folderData, nameof(_folderData));

            var fileData = await _folderData.CreateFileAsync(ALBUM_DATA_FILENAME, CreationCollisionOption.OpenIfExists);

            Guard.IsNotNull(fileData, nameof(fileData));

            using var stream = await fileData.GetStreamAsync(FileAccessMode.ReadWrite);
            var bytes = await stream.ToBytesAsync();

            if (bytes.Length == 0)
                return;

            var data = MessagePackSerializer.Deserialize<List<AlbumMetadata>>(bytes, MessagePack.Resolvers.ContractlessStandardResolver.Options);

            await _storageMutex.WaitAsync();

            foreach (var item in data)
            {
                Guard.IsNotNullOrWhiteSpace(item?.Id, nameof(item.Id));

                if (!_inMemoryMetadata.TryAdd(item.Id, item))
                    ThrowHelper.ThrowInvalidOperationException($"Item already added to {nameof(_inMemoryMetadata)}");
            }

            _storageMutex.Release();
        }

        private async Task CommitChangesAsync()
        {
            if (!await Flow.Debounce(_debouncerId, TimeSpan.FromSeconds(5)) || _inMemoryMetadata.IsEmpty)
                return;

            await _storageMutex.WaitAsync();

            Guard.IsNotNull(_folderData, nameof(_folderData));
            var bytes = MessagePackSerializer.Serialize(_inMemoryMetadata.Values.ToList(), MessagePack.Resolvers.ContractlessStandardResolver.Options);

            var fileData = await _folderData.CreateFileAsync(ALBUM_DATA_FILENAME, CreationCollisionOption.OpenIfExists);
            await fileData.WriteAllBytesAsync(bytes);

            _storageMutex.Release();
        }

        private void ReleaseUnmanagedResources()
        {
            DetachEvents();
        }

        /// <inheritdoc cref="Dispose()"/>
        protected virtual void Dispose(bool disposing)
        {
            if (!IsInitialized)
                return;

            ReleaseUnmanagedResources();
            if (disposing)
            {
                // dispose any objects you created here
                _inMemoryMetadata.Clear();
                _storageMutex.Dispose();
            }

            IsInitialized = false;
        }

        /// <inheritdoc />
        public void Dispose()
        {
            Dispose(true);
            GC.SuppressFinalize(this);
        }

        /// <inheritdoc />
        ~AlbumRepository()
        {
            Dispose(false);
        }
    }
}<|MERGE_RESOLUTION|>--- conflicted
+++ resolved
@@ -22,12 +22,8 @@
 
         private readonly ConcurrentDictionary<string, AlbumMetadata> _inMemoryMetadata;
         private readonly SemaphoreSlim _storageMutex;
-<<<<<<< HEAD
         private readonly SemaphoreSlim _initMutex;
-        private readonly FileMetadataScanner _fileMetadataScanner;
-=======
         private readonly AudioMetadataScanner _audioMetadataScanner;
->>>>>>> b6ba47c1
         private readonly TrackRepository _trackRepository;
         private readonly string _debouncerId;
         private IFolderData? _folderData;
