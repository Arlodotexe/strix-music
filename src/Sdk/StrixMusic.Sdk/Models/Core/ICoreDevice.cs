--- conflicted
+++ resolved
@@ -1,13 +1,9 @@
-<<<<<<< HEAD
-﻿using System;
-using StrixMusic.Sdk.MediaPlayback;
-=======
 ﻿// Copyright (c) Arlo Godfrey. All Rights Reserved.
 // Licensed under the GNU Lesser General Public License, Version 3.0 with additional terms.
 // See the LICENSE, LICENSE.LESSER and LICENSE.ADDITIONAL files in the project root for more information.
 
 using System;
->>>>>>> 66f7dc0e
+using StrixMusic.Sdk.MediaPlayback;
 using StrixMusic.Sdk.Models.Base;
 
 namespace StrixMusic.Sdk.Models.Core
