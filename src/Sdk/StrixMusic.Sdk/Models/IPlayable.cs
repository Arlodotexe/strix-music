<<<<<<< HEAD
﻿using StrixMusic.Sdk.Models.Base;
using StrixMusic.Sdk.Models.Core;
using StrixMusic.Sdk.Models.Merged;
=======
﻿// Copyright (c) Arlo Godfrey. All Rights Reserved.
// Licensed under the GNU Lesser General Public License, Version 3.0 with additional terms.
// See the LICENSE, LICENSE.LESSER and LICENSE.ADDITIONAL files in the project root for more information.

using StrixMusic.Sdk.Models.Base;
>>>>>>> 66f7dc0e

namespace StrixMusic.Sdk.Models
{
    /// <summary>
    /// Represents an item that can be played.
    /// </summary>
    /// <remarks>Instances of this class may contain data merged from one or more sources.</remarks>
    public interface IPlayable : IPlayableBase, IDownloadable, IImageCollection, IUrlCollection, ISdkMember
    {
    } 
}<|MERGE_RESOLUTION|>--- conflicted
+++ resolved
@@ -1,14 +1,10 @@
-<<<<<<< HEAD
-﻿using StrixMusic.Sdk.Models.Base;
-using StrixMusic.Sdk.Models.Core;
-using StrixMusic.Sdk.Models.Merged;
-=======
 ﻿// Copyright (c) Arlo Godfrey. All Rights Reserved.
 // Licensed under the GNU Lesser General Public License, Version 3.0 with additional terms.
 // See the LICENSE, LICENSE.LESSER and LICENSE.ADDITIONAL files in the project root for more information.
 
 using StrixMusic.Sdk.Models.Base;
->>>>>>> 66f7dc0e
+using StrixMusic.Sdk.Models.Core;
+using StrixMusic.Sdk.Models.Merged;
 
 namespace StrixMusic.Sdk.Models
 {
