--- conflicted
+++ resolved
@@ -10,11 +10,7 @@
   </PropertyGroup>
   <ItemGroup>
     <PackageReference Include="ClusterNet" Version="0.0.3-alpha" />
-<<<<<<< HEAD
-    <PackageReference Include="OwlCore" Version="0.1.0" />
-=======
     <PackageReference Include="OwlCore" Version="0.2.1" />
->>>>>>> 66a1f4a3
     <PackageReference Include="SixLabors.ImageSharp" Version="2.1.3" />
     <PackageReference Include="System.Text.Json" Version="7.0.2" />
     <PackageReference Include="Uno.UI" Version="4.7.44" />
