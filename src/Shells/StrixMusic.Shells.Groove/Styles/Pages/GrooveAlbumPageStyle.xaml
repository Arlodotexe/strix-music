--- conflicted
+++ resolved
@@ -104,18 +104,6 @@
                                     Margin="16,0,0,32" VerticalAlignment="Bottom" HorizontalAlignment="Left"
                                     Grid.Column="1" Grid.Row="1"
                                     Background="Transparent">
-<<<<<<< HEAD
-                            <AppBarButton x:Uid="/Music/PlayABB" Label="Play" Style="{StaticResource QuickActionButton}">
-                                <AppBarButton.Icon>
-                                    <FontIcon Glyph="&#xE102;" FontFamily="ms-appx:///Assets/SegoeMDL2.ttf#Segoe MDL2 Assets"/>
-                                </AppBarButton.Icon>
-                            </AppBarButton>
-                            <AppBarButton x:Uid="/Common/SaveABB" Icon="Save" Label="Save" Style="{StaticResource QuickActionButton}"/>
-                            <AppBarButton x:Uid="/Common/AddToABB" Icon="Add" Label="Add to" Style="{StaticResource QuickActionButton}"/>
-                            <AppBarButton x:Uid="/Common/ShareABB" Icon="Share" Label="Share" Style="{StaticResource QuickActionButton}"/>
-                        </CommandBar>
-                    </Grid>
-=======
                                             <AppBarButton x:Uid="/Music/PlayABB" Label="Play" Style="{StaticResource QuickActionButton}">
                                                 <AppBarButton.Icon>
                                                     <FontIcon Glyph="&#xE102;" FontFamily="ms-appx://StrixMusic.Shells/Assets/SegoeMDL2.ttf#Segoe MDL2 Assets"/>
@@ -126,7 +114,6 @@
                                             <AppBarButton x:Uid="/Common/ShareABB" Icon="Share" Label="Share" Style="{StaticResource QuickActionButton}"/>
                                         </CommandBar>
                                     </Grid>
->>>>>>> 0b845f66
 
                                     <collections:TrackCollection Grid.Row="1" DataContext="{TemplateBinding Album}"/>
                                 </Grid>
