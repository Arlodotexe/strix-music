--- conflicted
+++ resolved
@@ -15,6 +15,7 @@
 using StrixMusic.Sdk.WinUI.Controls.Collections.Abstract;
 using StrixMusic.Shells.ZuneDesktop.Controls.Views.Items;
 using Windows.UI.Xaml;
+using Windows.UI.Xaml.Controls;
 
 namespace StrixMusic.Shells.ZuneDesktop.Controls.Views.Collection
 {
@@ -24,14 +25,8 @@
     [INotifyPropertyChanged]
     public partial class ZuneTrackCollection : CollectionControl<ZuneTrackCollectionItem, ZuneTrackItem>
     {
-<<<<<<< HEAD
         private readonly SemaphoreSlim _collectionModifyMutex = new(1, 1);
         private readonly ObservableCollection<ZuneTrackCollectionItem> _trackItems = new();
-=======
-        private bool _sortInitiated = false;
-
-        private ObservableCollection<ZuneTrackCollectionItem> _trackItems = new();
->>>>>>> 88dca636
 
         // Cache artist item values
         // Keeping a minimum cache that updates with events allows us to
@@ -110,12 +105,12 @@
             }
         }
 
-        private void PART_SortLbl_Tapped(object sender, Windows.UI.Xaml.Input.TappedRoutedEventArgs e)
+        private async void PART_SortLbl_Tapped(object sender, Windows.UI.Xaml.Input.TappedRoutedEventArgs e)
         {
             Guard.IsNotNull(Collection);
             Guard.IsNotNull(PART_SortLbl, nameof(PART_SortLbl));
 
-            SortTrackAccordingToCurrentState();
+            await SortTrackAccordingToCurrentStateAsync();
 
             Guard.IsNotNull(PART_Selector, nameof(PART_Selector));
             if (PART_Selector.Items.Count > 0)
@@ -150,11 +145,14 @@
         /// <inheritdoc/>
         protected override async Task LoadMore()
         {
-            if (Collection is null)
-                return;
-
-            if (!Collection.PopulateMoreTracksCommand.IsRunning)
-                await Collection.PopulateMoreTracksCommand.ExecuteAsync(25);
+            using (await _collectionModifyMutex.DisposableWaitAsync())
+            {
+                if (Collection is null)
+                    return;
+
+                if (!Collection.PopulateMoreTracksCommand.IsRunning)
+                    await Collection.PopulateMoreTracksCommand.ExecuteAsync(25);
+            }
         }
 
         /// <inheritdoc/>
@@ -205,43 +203,22 @@
                     OnPropertyChanged(nameof(AllTrackArtistsAreTheSame));
                 }
             }
-
-            SortTrackAccordingToCurrentState();
-
-            PART_Selector?.ScrollIntoView(Collection?.Tracks[0]);
         }
 
         private async void Tracks_CollectionChanged(object? sender, System.Collections.Specialized.NotifyCollectionChangedEventArgs e)
         {
             using (await _collectionModifyMutex.DisposableWaitAsync())
             {
-                if (e.Action == System.Collections.Specialized.NotifyCollectionChangedAction.Add)
-                {
-                    if (e.NewItems is null)
-                        return;
-
+                if (e.Action == System.Collections.Specialized.NotifyCollectionChangedAction.Add && e.NewItems is not null)
+                {
                     var tracks = e.NewItems.Cast<TrackViewModel>();
+
                     foreach (var item in tracks)
                     {
-<<<<<<< HEAD
                         await item.InitArtistCollectionAsync();
                     }
-=======
-                        Track = x,
-                        ParentCollection = Collection,
-                        ShouldShowArtistList = x.Artists.Count > 1 && (Collection is IArtist or IAlbum)
-                    };
-
-                    AttachEvents(newItem);
-                    return newItem;
-                });
-                _trackItems.InsertOrAddRange(e.NewStartingIndex, data);
-
-                SortTrackAccordingToCurrentState();
-            }
->>>>>>> 88dca636
-
-                    var data = e.NewItems.Cast<TrackViewModel>().Select(x =>
+
+                    var data = tracks.Select(x =>
                     {
                         var newItem = new ZuneTrackCollectionItem
                         {
@@ -256,11 +233,8 @@
                     _trackItems.InsertOrAddRange(e.NewStartingIndex, data);
                 }
 
-                if (e.Action == System.Collections.Specialized.NotifyCollectionChangedAction.Remove)
-                {
-                    if (e.OldItems is null)
-                        return;
-
+                if (e.Action == System.Collections.Specialized.NotifyCollectionChangedAction.Remove && e.OldItems is not null)
+                {
                     foreach (var item in e.OldItems)
                     {
                         var target = TrackItems.FirstOrDefault(x => x.Track == item);
@@ -270,15 +244,10 @@
                             DetachEvents(target);
                         }
                     }
-
-                    SortTrackAccordingToCurrentState();
-                }
-
-                if (e.Action == System.Collections.Specialized.NotifyCollectionChangedAction.Move)
-                {
-                    if (e.OldItems is null)
-                        return;
-
+                }
+
+                if (e.Action == System.Collections.Specialized.NotifyCollectionChangedAction.Move && e.OldItems is not null)
+                {
                     for (var i = 0; i < e.OldItems.Count; i++)
                         _trackItems.Move(i + e.OldStartingIndex, i + e.NewStartingIndex);
                 }
@@ -290,44 +259,47 @@
 
                     _trackItems.Clear();
                 }
-
-                if (e.Action == System.Collections.Specialized.NotifyCollectionChangedAction.Replace)
-                    throw new NotImplementedException();
-            }
-        }
-
-<<<<<<< HEAD
+            }
+
+            _ = SortTrackAccordingToCurrentStateAsync();
+        }
+
+        private async Task SortTrackAccordingToCurrentStateAsync()
+        {
+            if (Collection is null || PART_SortLbl is null)
+                return;
+
+            if (!await OwlCore.Flow.Debounce($"{nameof(SortTrackAccordingToCurrentStateAsync)}.{GetHashCode()}", TimeSpan.FromSeconds(500)))
+                return;
+
+            Collection.Tracks.CollectionChanged -= Tracks_CollectionChanged;
+
+            using (await _collectionModifyMutex.DisposableWaitAsync())
+            {
+                switch (SortState)
+                {
+                    case ZuneSortState.AZ:
+                        Collection.SortTrackCollection(TrackSortingType.Alphanumerical, SortDirection.Descending);
+                        SortState = ZuneSortState.ZA;
+                        PART_SortLbl.Text = "Z-A";
+                        break;
+                    case ZuneSortState.ZA:
+                        Collection.SortTrackCollection(TrackSortingType.Alphanumerical, SortDirection.Ascending);
+                        SortState = ZuneSortState.AZ;
+                        PART_SortLbl.Text = "A-Z";
+                        break;
+                    default:
+                        throw new InvalidOperationException();
+                }
+            }
+
+            Collection.Tracks.CollectionChanged += Tracks_CollectionChanged;
+        }
+
         private async void Track_ArtistItemsChanged(object sender, IReadOnlyList<CollectionChangedItem<IArtistCollectionItem>> addedItems, IReadOnlyList<CollectionChangedItem<IArtistCollectionItem>> removedItems)
-=======
-        private void SortTrackAccordingToCurrentState()
-        {
-            if (Collection is null || PART_SortLbl is null)
-            {
-                return;
-            }
-
-            switch (SortState)
-            {
-                case ZuneSortState.AZ:
-                    Collection.SortTrackCollection(Sdk.ViewModels.TrackSortingType.Alphanumerical, Sdk.ViewModels.SortDirection.Descending);
-                    SortState = ZuneSortState.ZA;
-                    PART_SortLbl.Text = "Z-A";
-                    break;
-                case ZuneSortState.ZA:
-                    Collection.SortTrackCollection(Sdk.ViewModels.TrackSortingType.Alphanumerical, Sdk.ViewModels.SortDirection.Ascending);
-                    SortState = ZuneSortState.AZ;
-                    PART_SortLbl.Text = "A-Z";
-                    break;
-                default:
-                    throw new InvalidOperationException();
-            }
-        }
-
-        private void Track_ArtistItemsChanged(object sender, IReadOnlyList<OwlCore.Events.CollectionChangedItem<IArtistCollectionItem>> addedItems,
-                                             IReadOnlyList<OwlCore.Events.CollectionChangedItem<IArtistCollectionItem>> removedItems)
->>>>>>> 88dca636
         {
             await _collectionModifyMutex.WaitAsync();
+
             // If any track in the parent collection has more than 2 artists,
             // ALL track items should display their artist list, including this instance.
             var track = (ITrack)sender;
