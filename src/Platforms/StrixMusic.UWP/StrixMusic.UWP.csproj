﻿<?xml version="1.0" encoding="utf-8"?>
<Project ToolsVersion="15.0" DefaultTargets="Build" xmlns="http://schemas.microsoft.com/developer/msbuild/2003">
  <Import Project="$(MSBuildExtensionsPath)\$(MSBuildToolsVersion)\Microsoft.Common.props" Condition="Exists('$(MSBuildExtensionsPath)\$(MSBuildToolsVersion)\Microsoft.Common.props')" />
  <ItemGroup>
    <PackageReference Include="GitInfo">
      <Version>2.1.2</Version>
      <IncludeAssets>runtime; build; native; contentfiles; analyzers; buildtransitive</IncludeAssets>
      <PrivateAssets>all</PrivateAssets>
    </PackageReference>
    <PackageReference Include="Microsoft.AppCenter.Analytics">
      <Version>4.4.0</Version>
    </PackageReference>
    <PackageReference Include="Microsoft.AppCenter.Crashes">
      <Version>4.4.0</Version>
    </PackageReference>
    <PackageReference Include="Microsoft.Extensions.Configuration.Abstractions">
      <Version>2.1.0</Version>
    </PackageReference>
    <PackageReference Include="Microsoft.Extensions.Logging">
      <Version>5.0.0</Version>
    </PackageReference>
    <PackageReference Include="Microsoft.Extensions.Logging.Abstractions">
      <Version>5.0.0</Version>
    </PackageReference>
    <PackageReference Include="Microsoft.Extensions.Logging.Debug">
      <Version>1.1.1</Version>
    </PackageReference>
    <PackageReference Include="Microsoft.NETCore.UniversalWindowsPlatform">
      <!-- 
			If, in the same solution, you are referencing a project that uses https://github.com/onovotny/MSBuildSdkExtras,
			you need to make sure that the version provided here matches https://github.com/onovotny/MSBuildSdkExtras/blob/master/Source/MSBuild.Sdk.Extras/DefaultItems/ImplicitPackages.targets#L11.
			This is not an issue when libraries are referenced through nuget packages. See https://github.com/unoplatform/uno/issues/446 for more details.
			-->
      <Version>6.2.9</Version>
    </PackageReference>
    <PackageReference Include="Microsoft.Extensions.Logging.Console" Version="1.1.1" />
    <PackageReference Include="Microsoft.Extensions.Logging.Filter" Version="1.1.1" />
    <PackageReference Include="Microsoft.Toolkit.Diagnostics">
      <Version>7.1.1</Version>
    </PackageReference>
    <PackageReference Include="Microsoft.Toolkit.Mvvm">
      <Version>7.1.1</Version>
    </PackageReference>
    <PackageReference Include="Microsoft.Toolkit.Uwp.UI">
      <Version>7.1.0</Version>
    </PackageReference>
    <PackageReference Include="Microsoft.Toolkit.Uwp.UI.Controls">
      <Version>7.1.0</Version>
    </PackageReference>
    <PackageReference Include="NETStandard.Library">
      <Version>2.0.3</Version>
    </PackageReference>
    <PackageReference Include="NLog">
      <Version>4.7.11</Version>
    </PackageReference>
    <PackageReference Include="NLog.Extensions.Logging">
      <Version>1.7.4</Version>
    </PackageReference>
    <PackageReference Include="OwlCore">
<<<<<<< HEAD
      <Version>0.0.40</Version>
=======
      <Version>0.0.37</Version>
>>>>>>> a470e5fe
    </PackageReference>
    <PackageReference Include="Refit">
      <Version>5.2.4</Version>
    </PackageReference>
    <PackageReference Include="StyleCop.Analyzers">
      <Version>1.1.118</Version>
      <IncludeAssets>runtime; build; native; contentfiles; analyzers; buildtransitive</IncludeAssets>
      <PrivateAssets>all</PrivateAssets>
    </PackageReference>
    <PackageReference Include="System.Linq.Async">
      <Version>5.0.0</Version>
    </PackageReference>
    <PackageReference Include="System.Text.Json">
      <Version>5.0.2</Version>
    </PackageReference>
    <PackageReference Include="Uno.Diagnostics.Eventing">
      <Version>1.0.5-dev.13</Version>
    </PackageReference>
    <PackageReference Include="Uno.UI.MSAL">
      <Version>3.10.11</Version>
    </PackageReference>
  </ItemGroup>
  <PropertyGroup>
    <Configuration Condition=" '$(Configuration)' == '' ">Debug</Configuration>
    <Platform Condition=" '$(Platform)' == '' ">x86</Platform>
    <ProjectGuid>{89AC1131-5215-4F43-B5AC-B4DFAE1366F6}</ProjectGuid>
    <OutputType>AppContainerExe</OutputType>
    <AppDesignerFolder>Properties</AppDesignerFolder>
    <RootNamespace>StrixMusic</RootNamespace>
    <AssemblyName>StrixMusic</AssemblyName>
    <DefaultLanguage>en-US</DefaultLanguage>
    <TargetPlatformIdentifier>UAP</TargetPlatformIdentifier>
    <TargetPlatformVersion>10.0.19041.0</TargetPlatformVersion>
    <TargetPlatformMinVersion>10.0.19041.0</TargetPlatformMinVersion>
    <MinimumVisualStudioVersion>14</MinimumVisualStudioVersion>
    <Use64BitCompiler>true</Use64BitCompiler>
    <ShortcutGenericAnalysis>true</ShortcutGenericAnalysis>
    <FileAlignment>512</FileAlignment>
    <ProjectTypeGuids>{A5A43C5B-DE2A-4C0C-9213-0A381AF9435A};{FAE04EC0-301F-11D3-BF4B-00C04F79EFBC}</ProjectTypeGuids>
    <PackageCertificateKeyFile>StrixMusic.UWP_TemporaryKey.pfx</PackageCertificateKeyFile>
    <Nullable>enable</Nullable>
    <LangVersion>8.0</LangVersion>
    <WarningsAsErrors>nullable</WarningsAsErrors>
    <PackageCertificateThumbprint>
    </PackageCertificateThumbprint>
    <AppxPackageSigningEnabled>True</AppxPackageSigningEnabled>
    <GenerateTemporaryStoreCertificate>True</GenerateTemporaryStoreCertificate>
    <GenerateAppInstallerFile>False</GenerateAppInstallerFile>
    <AppxPackageSigningTimestampDigestAlgorithm>SHA256</AppxPackageSigningTimestampDigestAlgorithm>
    <AppxAutoIncrementPackageRevision>False</AppxAutoIncrementPackageRevision>
    <GenerateTestArtifacts>True</GenerateTestArtifacts>
    <AppxBundle>Always</AppxBundle>
    <AppxBundlePlatforms>x86|x64|arm</AppxBundlePlatforms>
    <HoursBetweenUpdateChecks>0</HoursBetweenUpdateChecks>
  </PropertyGroup>
  <PropertyGroup Condition="'$(Configuration)|$(Platform)' == 'Debug|x86'">
    <DebugSymbols>true</DebugSymbols>
    <OutputPath>bin\x86\Debug\</OutputPath>
    <DefineConstants>DEBUG;TRACE;NETFX_CORE;WINDOWS_UWP</DefineConstants>
    <NoWarn>;2008</NoWarn>
    <DebugType>full</DebugType>
    <PlatformTarget>x86</PlatformTarget>
    <UseVSHostingProcess>false</UseVSHostingProcess>
    <ErrorReport>prompt</ErrorReport>
    <Prefer32Bit>true</Prefer32Bit>
    <CodeAnalysisRuleSet>ManagedMinimumRules.ruleset</CodeAnalysisRuleSet>
    <DocumentationFile>bin\x86\Debug\StrixMusic.XML</DocumentationFile>
  </PropertyGroup>
  <PropertyGroup Condition="'$(Configuration)|$(Platform)' == 'Release|x86'">
    <OutputPath>bin\x86\Release\</OutputPath>
    <DefineConstants>TRACE;NETFX_CORE;WINDOWS_UWP</DefineConstants>
    <Optimize>true</Optimize>
    <NoWarn>;2008</NoWarn>
    <DebugType>pdbonly</DebugType>
    <PlatformTarget>x86</PlatformTarget>
    <UseVSHostingProcess>false</UseVSHostingProcess>
    <ErrorReport>prompt</ErrorReport>
    <Prefer32Bit>true</Prefer32Bit>
    <UseDotNetNativeToolchain>true</UseDotNetNativeToolchain>
    <DocumentationFile>bin\%24%28Configuration%29\%24%28TargetFramework%29\%24%28AssemblyName%29.xml</DocumentationFile>
  </PropertyGroup>
  <PropertyGroup Condition="'$(Configuration)|$(Platform)' == 'Debug|ARM'">
    <DebugSymbols>true</DebugSymbols>
    <OutputPath>bin\ARM\Debug\</OutputPath>
    <DefineConstants>DEBUG;TRACE;NETFX_CORE;WINDOWS_UWP</DefineConstants>
    <NoWarn>;2008</NoWarn>
    <DebugType>full</DebugType>
    <PlatformTarget>ARM</PlatformTarget>
    <UseVSHostingProcess>false</UseVSHostingProcess>
    <ErrorReport>prompt</ErrorReport>
    <Prefer32Bit>true</Prefer32Bit>
  </PropertyGroup>
  <PropertyGroup Condition="'$(Configuration)|$(Platform)' == 'Release|ARM'">
    <OutputPath>bin\ARM\Release\</OutputPath>
    <DefineConstants>TRACE;NETFX_CORE;WINDOWS_UWP</DefineConstants>
    <Optimize>true</Optimize>
    <NoWarn>;2008</NoWarn>
    <DebugType>pdbonly</DebugType>
    <PlatformTarget>ARM</PlatformTarget>
    <UseVSHostingProcess>false</UseVSHostingProcess>
    <ErrorReport>prompt</ErrorReport>
    <Prefer32Bit>true</Prefer32Bit>
    <UseDotNetNativeToolchain>true</UseDotNetNativeToolchain>
  </PropertyGroup>
  <PropertyGroup Condition="'$(Configuration)|$(Platform)' == 'Debug|ARM64'">
    <DebugSymbols>true</DebugSymbols>
    <OutputPath>bin\ARM64\Debug\</OutputPath>
    <DefineConstants>DEBUG;TRACE;NETFX_CORE;WINDOWS_UWP</DefineConstants>
    <NoWarn>;2008</NoWarn>
    <DebugType>full</DebugType>
    <PlatformTarget>ARM64</PlatformTarget>
    <UseVSHostingProcess>false</UseVSHostingProcess>
    <ErrorReport>prompt</ErrorReport>
    <Prefer32Bit>true</Prefer32Bit>
    <UseDotNetNativeToolchain>true</UseDotNetNativeToolchain>
  </PropertyGroup>
  <PropertyGroup Condition="'$(Configuration)|$(Platform)' == 'Release|ARM64'">
    <OutputPath>bin\ARM64\Release\</OutputPath>
    <DefineConstants>TRACE;NETFX_CORE;WINDOWS_UWP</DefineConstants>
    <Optimize>true</Optimize>
    <NoWarn>;2008</NoWarn>
    <DebugType>pdbonly</DebugType>
    <PlatformTarget>ARM64</PlatformTarget>
    <UseVSHostingProcess>false</UseVSHostingProcess>
    <ErrorReport>prompt</ErrorReport>
    <Prefer32Bit>true</Prefer32Bit>
    <UseDotNetNativeToolchain>true</UseDotNetNativeToolchain>
  </PropertyGroup>
  <PropertyGroup Condition="'$(Configuration)|$(Platform)' == 'Debug|x64'">
    <DebugSymbols>true</DebugSymbols>
    <OutputPath>bin\x64\Debug\</OutputPath>
    <DefineConstants>DEBUG;TRACE;NETFX_CORE;WINDOWS_UWP;CODE_ANALYSIS;CODE_ANALYSIS</DefineConstants>
    <NoWarn>;2008</NoWarn>
    <DebugType>full</DebugType>
    <PlatformTarget>x64</PlatformTarget>
    <UseVSHostingProcess>false</UseVSHostingProcess>
    <ErrorReport>prompt</ErrorReport>
    <Prefer32Bit>true</Prefer32Bit>
  </PropertyGroup>
  <PropertyGroup Condition="'$(Configuration)|$(Platform)' == 'Release|x64'">
    <OutputPath>bin\x64\Release\</OutputPath>
    <DefineConstants>DEBUG;TRACE;NETFX_CORE;WINDOWS_UWP;CODE_ANALYSIS</DefineConstants>
    <Optimize>true</Optimize>
    <NoWarn>;2008</NoWarn>
    <DebugType>pdbonly</DebugType>
    <PlatformTarget>x64</PlatformTarget>
    <UseVSHostingProcess>false</UseVSHostingProcess>
    <ErrorReport>prompt</ErrorReport>
    <Prefer32Bit>true</Prefer32Bit>
    <UseDotNetNativeToolchain>true</UseDotNetNativeToolchain>
    <EnableGatekeeperAnalysis>true</EnableGatekeeperAnalysis>
  </PropertyGroup>
  <ItemGroup>
    <Compile Include="GlobalSuppressions.cs" />
    <Compile Include="Properties\AssemblyInfo.cs" />
  </ItemGroup>
  <ItemGroup>
    <AppxManifest Include="Package.appxmanifest">
      <SubType>Designer</SubType>
    </AppxManifest>
    <None Include="..\..\..\.editorconfig">
      <Link>.editorconfig</Link>
    </None>
    <None Include="StrixMusic.UWP_TemporaryKey.pfx" />
    <None Include="..\..\..\stylecop.json" />
  </ItemGroup>
  <ItemGroup>
    <Content Include="Assets\BadgeLogo.scale-100.png" />
    <Content Include="Assets\BadgeLogo.scale-125.png" />
    <Content Include="Assets\BadgeLogo.scale-150.png" />
    <Content Include="Assets\BadgeLogo.scale-200.png" />
    <Content Include="Assets\BadgeLogo.scale-400.png" />
    <Content Include="Assets\LargeTile.scale-100.png" />
    <Content Include="Assets\LargeTile.scale-125.png" />
    <Content Include="Assets\LargeTile.scale-150.png" />
    <Content Include="Assets\LargeTile.scale-200.png" />
    <Content Include="Assets\LargeTile.scale-400.png" />
    <Content Include="Assets\LockScreenLogo.scale-200.png" />
    <Content Include="Assets\SmallTile.scale-100.png" />
    <Content Include="Assets\SmallTile.scale-125.png" />
    <Content Include="Assets\SmallTile.scale-150.png" />
    <Content Include="Assets\SmallTile.scale-200.png" />
    <Content Include="Assets\SmallTile.scale-400.png" />
    <Content Include="Assets\SplashScreen.scale-100.png" />
    <Content Include="Assets\SplashScreen.scale-125.png" />
    <Content Include="Assets\SplashScreen.scale-150.png" />
    <Content Include="Assets\SplashScreen.scale-200.png" />
    <Content Include="Assets\SplashScreen.scale-400.png" />
    <Content Include="Assets\Square150x150Logo.scale-100.png" />
    <Content Include="Assets\Square150x150Logo.scale-125.png" />
    <Content Include="Assets\Square150x150Logo.scale-150.png" />
    <Content Include="Assets\Square150x150Logo.scale-200.png" />
    <Content Include="Assets\Square150x150Logo.scale-400.png" />
    <Content Include="Assets\Square44x44Logo.altform-unplated_targetsize-16.png" />
    <Content Include="Assets\Square44x44Logo.altform-unplated_targetsize-24.png" />
    <Content Include="Assets\Square44x44Logo.altform-unplated_targetsize-256.png" />
    <Content Include="Assets\Square44x44Logo.altform-unplated_targetsize-32.png" />
    <Content Include="Assets\Square44x44Logo.altform-unplated_targetsize-48.png" />
    <Content Include="Assets\Square44x44Logo.scale-100.png" />
    <Content Include="Assets\Square44x44Logo.scale-125.png" />
    <Content Include="Assets\Square44x44Logo.scale-150.png" />
    <Content Include="Assets\Square44x44Logo.scale-200.png" />
    <Content Include="Assets\Square44x44Logo.scale-400.png" />
    <Content Include="Assets\Square44x44Logo.targetsize-16.png" />
    <Content Include="Assets\Square44x44Logo.targetsize-24.png" />
    <Content Include="Assets\Square44x44Logo.targetsize-256.png" />
    <Content Include="Assets\Square44x44Logo.targetsize-32.png" />
    <Content Include="Assets\Square44x44Logo.targetsize-48.png" />
    <Content Include="Assets\StoreLogo.scale-100.png" />
    <Content Include="Assets\StoreLogo.scale-125.png" />
    <Content Include="Assets\StoreLogo.scale-150.png" />
    <Content Include="Assets\StoreLogo.scale-200.png" />
    <Content Include="Assets\StoreLogo.scale-400.png" />
    <Content Include="Assets\Wide310x150Logo.scale-100.png" />
    <Content Include="Assets\Wide310x150Logo.scale-125.png" />
    <Content Include="Assets\Wide310x150Logo.scale-150.png" />
    <Content Include="Assets\Wide310x150Logo.scale-200.png" />
    <Content Include="Assets\Wide310x150Logo.scale-400.png" />
    <None Include="Package.StoreAssociation.xml" />
    <Content Include="Properties\Default.rd.xml" />
  </ItemGroup>
  <ItemGroup>
    <ProjectReference Include="..\..\Cores\StrixMusic.Cores.OneDriveCore\StrixMusic.Cores.OneDrive.csproj">
      <Project>{113fd74a-31a3-4180-bdb0-f0fc27f1339c}</Project>
      <Name>StrixMusic.Cores.OneDrive</Name>
    </ProjectReference>
    <ProjectReference Include="..\..\Cores\StrixMusic.Cores.Files\StrixMusic.Cores.Files.csproj">
      <Project>{18f15e5e-9e8a-4f97-89cf-db66f568f075}</Project>
      <Name>StrixMusic.Cores.Files</Name>
    </ProjectReference>
    <ProjectReference Include="..\..\Cores\StrixMusic.Cores.LocalFiles\StrixMusic.Cores.LocalFiles.csproj">
      <Project>{8c8f6e30-ab41-41a1-8172-9c237e0ac592}</Project>
      <Name>StrixMusic.Cores.LocalFiles</Name>
    </ProjectReference>
    <ProjectReference Include="..\..\Libs\OwlCore.Uno\OwlCore.Uno.csproj">
      <Project>{bd87b98b-b958-43ec-b3bf-6058afedcdc6}</Project>
      <Name>OwlCore.Uno</Name>
    </ProjectReference>
    <ProjectReference Include="..\..\Sdk\StrixMusic.Sdk.Uno\StrixMusic.Sdk.Uno.csproj">
      <Project>{5f63ca91-0f29-4eb3-8954-e649a457acb2}</Project>
      <Name>StrixMusic.Sdk.Uno</Name>
    </ProjectReference>
    <ProjectReference Include="..\..\Sdk\StrixMusic.Sdk\StrixMusic.Sdk.csproj">
      <Project>{b1fad5f0-4361-4d32-84ab-a809f121f50c}</Project>
      <Name>StrixMusic.Sdk</Name>
    </ProjectReference>
    <ProjectReference Include="..\..\Shells\StrixMusic.Shells.Groove\StrixMusic.Shells.Groove.csproj">
      <Project>{38b5b005-64c0-4bce-a4b8-df7b8358182f}</Project>
      <Name>StrixMusic.Shells.Groove</Name>
    </ProjectReference>
    <ProjectReference Include="..\..\Shells\StrixMusic.Shells.ZuneDesktop\StrixMusic.Shells.ZuneDesktop.csproj">
      <Project>{063715b5-1765-4269-8fb0-699fadc840e1}</Project>
      <Name>StrixMusic.Shells.ZuneDesktop</Name>
    </ProjectReference>
  </ItemGroup>
  <ItemGroup>
    <WCFMetadata Include="Connected Services\" />
  </ItemGroup>
  <Import Project="..\..\Shared\StrixMusic.Shared.projitems" Label="Shared" />
  <PropertyGroup Condition=" '$(VisualStudioVersion)' == '' or '$(VisualStudioVersion)' &lt; '14.0' ">
    <VisualStudioVersion>14.0</VisualStudioVersion>
  </PropertyGroup>
  <Import Project="$(MSBuildExtensionsPath)\Microsoft\WindowsXaml\v$(VisualStudioVersion)\Microsoft.Windows.UI.Xaml.CSharp.targets" />
  <!-- To modify your build process, add your task inside one of the targets below and uncomment it. 
       Other similar extension points exist, see Microsoft.Common.targets.
  <Target Name="BeforeBuild">
  </Target>
  <Target Name="AfterBuild">
  </Target>
  -->
</Project><|MERGE_RESOLUTION|>--- conflicted
+++ resolved
@@ -57,11 +57,7 @@
       <Version>1.7.4</Version>
     </PackageReference>
     <PackageReference Include="OwlCore">
-<<<<<<< HEAD
       <Version>0.0.40</Version>
-=======
-      <Version>0.0.37</Version>
->>>>>>> a470e5fe
     </PackageReference>
     <PackageReference Include="Refit">
       <Version>5.2.4</Version>
