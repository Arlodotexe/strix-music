--- conflicted
+++ resolved
@@ -10,13 +10,8 @@
 
   <Identity
     Name="59553ArloG.StrixMusic"
-<<<<<<< HEAD
-    Publisher="CN=arlog"
-    Version="0.0.18.0" />
-=======
     Publisher="CN=F87B1BDE-FD5E-44A1-BEFF-4A601B541EC9"
     Version="0.0.19.0" />
->>>>>>> 88dca636
 
   <mp:PhoneIdentity PhoneProductId="ddcee348-3333-4fa1-b07c-12e63be62c4a" PhonePublisherId="00000000-0000-0000-0000-000000000000"/>
 
