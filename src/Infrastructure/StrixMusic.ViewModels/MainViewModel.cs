﻿using System.Collections.Generic;
using System.Collections.ObjectModel;
using System.Linq;
using System.Threading.Tasks;
using Microsoft.Extensions.DependencyInjection;
using Microsoft.Toolkit.Mvvm.ComponentModel;
using Microsoft.Toolkit.Mvvm.DependencyInjection;
using Microsoft.Toolkit.Mvvm.Input;
using OwlCore.Extensions;
using StrixMusic.CoreInterfaces.Interfaces;
using StrixMusic.ViewModels.Bindables;

namespace StrixMusic.ViewModels
{
    /// <summary>
    /// The MainViewModel used throughout the app
    /// </summary>
    public class MainViewModel : ObservableRecipient
    {
        private readonly IReadOnlyList<ICore> _cores;

        /// <summary>
        /// Initializes a new instance of the <see cref="MainViewModel"/> class.
        /// </summary>
        /// <param name="settings"></param>
        public MainViewModel()
        {
            LoadLibraryCommand = new AsyncRelayCommand(LoadLibraryAsync);
            LoadDevicesCommand = new AsyncRelayCommand(LoadDevicesAsync);
            LoadRecentlyPlayedCommand = new AsyncRelayCommand(LoadRecentlyPlayedAsync);
            LoadDiscoverablesCommand = new AsyncRelayCommand(LoadDiscoverablesAsync);

            Devices = new ObservableCollection<BindableDevice>();

            _cores = Ioc.Default.GetServices<ICore>().ToArray();

            _ = InitializeCores(_cores);
        }

        private async Task InitializeCores(IEnumerable<ICore> coresToLoad)
        {
            await coresToLoad.InParallel(core => Task.Run(core.InitAsync));

            foreach (var core in coresToLoad)
            {
                Users.Add(new BindableUserProfile(core.User));
                AttachEvents(core);
            }
        }

        private void AttachEvents(ICore core)
        {
            core.DevicesChanged += Core_DevicesChanged;
        }

        private void DetachEvents(ICore core)
        {
            core.DevicesChanged -= Core_DevicesChanged;
        }

        private void Core_DevicesChanged(object sender, CoreInterfaces.CollectionChangedEventArgs<IDevice> e)
        {
            foreach (var device in e.AddedItems)
            {
                Devices.Add(new BindableDevice(device));
            }

            foreach (var device in e.RemovedItems)
            {
                Devices.Remove(new BindableDevice(device));
            }
        }

        /// <summary>
        /// Contains data about the cores that are loaded.
        /// </summary>
        public ObservableCollection<BindableCoreData> BindableCoreData { get; } = new ObservableCollection<BindableCoreData>();

        /// <summary>
        /// A consolidated list of all users in the app.
        /// </summary>
        public ObservableCollection<BindableUserProfile> Users { get; } = new ObservableCollection<BindableUserProfile>();

        /// <summary>
        /// All available devices.
        /// </summary>
        public ObservableCollection<BindableDevice> Devices { get; }

        /// <summary>
        /// The consolidated music library across all cores.
        /// </summary>
        public BindableLibrary? Library { get; private set; }

        /// <summary>
        /// The consolidated recently played items across all cores.
        /// </summary>
        public BindableRecentlyPlayed? RecentlyPlayed { get; private set; }

        /// <summary>
        /// Used to browse and discovered new music.
        /// </summary>
        public ObservableCollection<BindableCollectionGroup>? Discoverables { get; } = new ObservableCollection<BindableCollectionGroup>();

        /// <summary>
<<<<<<< HEAD
        /// Search results.
        /// </summary>
      //  public BindableSearchResults SearchResults { get; } = new BindableSearchResults(); //How to initialize it? comment:Amaid

        /// <summary>
        /// Current search query.
        /// </summary>
        public string SearchQuery { get; set; } = string.Empty;

        /// <summary>
        /// Autocomplete for the current search query.
        /// </summary>
        public ObservableCollection<string>? SearchSuggestions { get; set; }

        /// <summary>
=======
>>>>>>> 43fd4aba
        /// Loads the <see cref="RecentlyPlayed"/> into the view model.
        /// </summary>
        public IAsyncRelayCommand LoadRecentlyPlayedCommand { get; }

        private async Task<IRecentlyPlayed> LoadRecentlyPlayedAsync()
        {
            var recents = await _cores.InParallel(core => Task.Run(core.GetRecentlyPlayedAsync)).ConfigureAwait(false);

            // TODO: Re-evaluate. We might not need to merge them like this, just replace the existing items per core.
            var mergedRecents = Mergers.MergeRecentlyPlayed(recents);

            RecentlyPlayed = new BindableRecentlyPlayed(mergedRecents);

            return mergedRecents;
        }

        /// <summary>
        /// Loads the <see cref="RecentlyPlayed"/> into the view model.
        /// </summary>
        public IAsyncRelayCommand LoadDiscoverablesCommand { get; }

        private async Task<IAsyncEnumerable<IPlayableCollectionGroup>?> LoadDiscoverablesAsync()
        {
            var discoverables = await _cores.InParallel(core => Task.Run(core.GetDiscoverablesAsync)).ConfigureAwait(false);
            var mergedDiscoverables = Mergers.MergePlayableCollectionGroups(discoverables);

            return mergedDiscoverables;
        }

        /// <summary>
        /// Loads the <see cref="Library"/> into the view model.
        /// </summary>
        public IAsyncRelayCommand LoadLibraryCommand { get; }

        private async Task<ILibrary> LoadLibraryAsync()
        {
            var libs = await _cores.InParallel(core => Task.Run(core.GetLibraryAsync)).ConfigureAwait(false);
            var mergedLibrary = Mergers.MergeLibrary(libs);

            Library = new BindableLibrary(mergedLibrary);

            return mergedLibrary;
        }

        /// <summary>
        /// Loads the <see cref="Devices"/> into the view model.
        /// </summary>
        public IAsyncRelayCommand LoadDevicesCommand { get; }

        private async Task<IAsyncEnumerable<IDevice>> LoadDevicesAsync()
        {
            var devices = await _cores.InParallel(core => Task.Run(core.GetDevicesAsync));
            var mergedDevices = Mergers.MergeDevices(devices);

            await foreach (var device in mergedDevices)
            {
                Devices.Add(new BindableDevice(device));
            }

            return mergedDevices;
        }
    }
}<|MERGE_RESOLUTION|>--- conflicted
+++ resolved
@@ -102,24 +102,6 @@
         public ObservableCollection<BindableCollectionGroup>? Discoverables { get; } = new ObservableCollection<BindableCollectionGroup>();
 
         /// <summary>
-<<<<<<< HEAD
-        /// Search results.
-        /// </summary>
-      //  public BindableSearchResults SearchResults { get; } = new BindableSearchResults(); //How to initialize it? comment:Amaid
-
-        /// <summary>
-        /// Current search query.
-        /// </summary>
-        public string SearchQuery { get; set; } = string.Empty;
-
-        /// <summary>
-        /// Autocomplete for the current search query.
-        /// </summary>
-        public ObservableCollection<string>? SearchSuggestions { get; set; }
-
-        /// <summary>
-=======
->>>>>>> 43fd4aba
         /// Loads the <see cref="RecentlyPlayed"/> into the view model.
         /// </summary>
         public IAsyncRelayCommand LoadRecentlyPlayedCommand { get; }
